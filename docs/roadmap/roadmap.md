--- conflicted
+++ resolved
@@ -88,13 +88,8 @@
         RM020["RM-020<br/>PDF 自動生成<br/>対応<br/>(完了)"]
         RM026["RM-026<br/>レンダリング監査<br/>統合<br/>(完了)"]
         RM032["RM-032<br/>Analyzer レンダリング<br/>監視統合<br/>(未着手)"]
-<<<<<<< HEAD
         RM033["RM-033<br/>パイプライン工程3/4独立化<br/>(完了)"]
-        RM034["RM-034<br/>Renderer 段落スタイル<br/>再設計<br/>(未着手)"]
-=======
-        RM033["RM-033<br/>パイプライン工程3/4独立化<br/>(未着手)"]
         RM034["RM-034<br/>Renderer 段落スタイル<br/>再設計<br/>(完了)"]
->>>>>>> a0038bb5
     end
 
     style GOV_ANCHOR fill:transparent,stroke:transparent
