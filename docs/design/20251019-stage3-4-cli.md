--- conflicted
+++ resolved
@@ -1,13 +1,8 @@
 # 工程2/3 CLI 分離設計（RM-033）
 
 ## 目的
-<<<<<<< HEAD
-- HITL 工程（工程3: ブリーフ正規化 / 工程4: ドラフト構成）の入出力を CLI 経由で個別に扱えるようにし、工程5/6 パイプラインと疎結合にする。
-- ブリーフ成果物 (`brief_cards.json`, `draft_approved.json`) を事前に整備したうえで工程5 (`pptx mapping`) や工程6 (`pptx gen`) を再実行できるようにする。
-=======
 - HITL 工程（工程2: ブリーフ正規化 / 工程3: マッピング）の入出力を CLI 経由で個別に扱えるようにし、工程4（レンダリング）と疎結合にする。
 - ブリーフ成果物 (`brief_cards.json`, `draft_approved.json`) を事前に整備したうえで工程3 (`pptx mapping`) や工程4 (`pptx render`) を再実行できるようにする。
->>>>>>> 084b53a4
 - 監査ログやメタ情報を CLI 実行時点で出力し、後続工程のトレーサビリティ向上に寄与する。
 
 ## コマンド設計
