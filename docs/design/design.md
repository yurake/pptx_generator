# pptx_generator 設計ドキュメント

## このドキュメントの読み方
- 全体構成を把握したい場合は「1. システム全体像」と「2. コンポーネント構成」を先に確認してください。
- 工程ごとの振る舞いは「3. データフロー」と付属のステージ別設計ドキュメントを参照します。
- JSON スキーマやバリデーションルールなど詳細仕様は必要に応じて後半の章（4〜7 章）を確認する構成にしています。

## 既存AIサービス比較・本プロジェクト選定理由

- 代表的なAI PowerPoint自動生成サービス（Copilot, Canva, Gamma, Autoppt, SlidesAI, Presentations.ai等）は、デザインや構成支援に強みがある一方、社内ブランド・日本語対応・細かなレイアウト調整・禁則処理などに制約がある。
- 本プロジェクトは「社内向け提案書を自動生成し、ブランド・レイアウト・日本語品質を担保する」ことを目的とし、python-pptx＋Open XML SDKによる柔軟な制御・カスタマイズ性を重視している。
- 既存サービスの限界（アニメーション・SmartArt・禁則・日本語フォント・PPTX出力の品質）を補うため、独自パイプライン設計・テンプレート運用・自動診断/補正機能を実装する。

## 1. システム全体像
- インプット: 案件情報を整理した JSON 仕様、添付データ（画像、表データ）。
- パイプライン: アウトライン生成 → バリデーション → レンダリング → 自動診断・補正 → 仕上げ → 出力・配信。
- アウトプット: PPTX（必須）、PDF（任意）、解析レポート、監査ログ。
- 実行形態: CLI、REST API、キュー駆動バッチをサポート。

## 2. コンポーネント構成
| コンポーネント | 役割 | 主な技術 |
| --- | --- | --- |
| Service-A Outliner | LLM による章立て生成、JSON 化 | Python, OpenAI API 等 |
| Service-B Validator | 禁則・表記・数値の検証、修正候補提示 | Python, `pydantic` |
| Service-C Renderer | `python-pptx` を用いた PPTX 生成 | Python, `python-pptx`, `Pillow` |
| Service-D Analyzer | PPTX 解析、幾何・タイポ情報抽出 | Python, `python-pptx`, Open XML 解析 |
| Service-D Refiner | `analysis.json` に基づく自動補正 | Python |
| Service-E Polisher | Open XML SDK による最終調整 | .NET 8, Open XML SDK |
| Service-F PDF Exporter | LibreOffice を用いた PPTX→PDF 変換と再試行制御 | Python, LibreOffice CLI |
| Service-G Distributor | ストレージ保存、通知、ログ登録 | Python, Azure SDK / AWS SDK |

## 3. データフロー
最新ロードマップでは、以下の 4 工程で資料を生成する。詳細な検討内容は `docs/notes/20251011-roadmap-refresh.md` を参照。

README の「アーキテクチャ概要」節にも同じ 4 工程を視覚化した Mermaid フローを掲載しているため、工程の全体像を素早く把握したい場合は併せて確認する。

1. **テンプレ工程**（自動＋HITL）  
   テンプレ資産（`.pptx`）を整備し、`uv run pptx template` で抽出・検証・リリースメタ生成までを一括実行する。`template_spec.json`・`jobspec.json`・`branding.json`・`layouts.jsonl`・`diagnostics.json` を `.pptx/extract/` に出力し、必要に応じて `.pptx/release/` に `template_release.json` を生成する。
2. **コンテンツ準備**（HITL）  
   ブリーフ入力（Markdown / JSON など）を BriefCard モデルへ整形し、`.pptx/prepare/` に `prepare_card.json`・`brief_log.json`・`brief_ai_log.json`・`ai_generation_meta.json`・`brief_story_outline.json`・`audit_log.json` を出力する。AI レビューと監査ログの仕様は `docs/requirements/requirements.md` を参照。
3. **マッピング（HITL + 自動）**  
<<<<<<< HEAD
  Brief 成果物とテンプレ仕様を突合し、HITL で章構成を確定しつつレイアウト割付・フォールバック制御を行う。成果物は `generate_ready.json`・`generate_ready_meta.json`・`draft_review_log.json`・`mapping_log.json` に集約される。
=======
  Brief 成果物とテンプレ仕様を突合し、HITL で章構成を確定しつつレイアウト割付・フォールバック制御を行う。成果物は `generate_ready.json`・`generate_ready_meta.json`・`draft_review_log.json`・`draft_mapping_log.json` に集約される。
>>>>>>> 8362723a
4. **PPTX レンダリング**（自動）  
  `generate_ready.json` とテンプレを用いて `output.pptx` を生成し、軽量整合チェックと `rendering_log.json` を出力。PDF 変換、Polisher、Distributor などの後工程は従来どおり。

工程 2・3 は Human-in-the-Loop (HITL) を前提とし、部分承認・差戻し・Auto-fix 提案をサポートする。AI レビュー仕様と状態遷移は後述および `docs/design/schema/stage-02-content-normalization.md` / `docs/design/stages/stage-03-mapping.md` にまとめている。

### 3.1 状態遷移と中間ファイル
| ステージ | 入力 | 出力 | 備考 |
| --- | --- | --- | --- |
| コンテンツ準備 | ブリーフ入力（Markdown / JSON） | `prepare_card.json`, `brief_log.json`, `brief_ai_log.json`, `ai_generation_meta.json`, `brief_story_outline.json`, `audit_log.json` | BriefCard 生成、AI レビュー結果・監査メタを保存 |
<<<<<<< HEAD
| マッピング (HITL + 自動) | `jobspec.json`, `prepare_card.json`, `brief_log.json`, `brief_ai_log.json`, `layouts.jsonl`, `branding.json`, 章テンプレ辞書, 差戻し理由辞書 | `generate_ready.json`, `generate_ready_meta.json`, `draft_review_log.json`, `mapping_log.json`, `fallback_report.json` | 章承認・差戻しログ、レイアウトスコアリング、フォールバック（縮約→分割→付録）、Analyzer 連携 |
=======
| マッピング (HITL + 自動) | `jobspec.json`, `prepare_card.json`, `brief_log.json`, `brief_ai_log.json`, `layouts.jsonl`, `branding.json`, 章テンプレ辞書, 差戻し理由辞書 | `generate_ready.json`, `generate_ready_meta.json`, `draft_review_log.json`, `draft_mapping_log.json`, `fallback_report.json` | 章承認・差戻しログ、レイアウトスコアリング、フォールバック（縮約→分割→付録）、Analyzer 連携 |
>>>>>>> 8362723a
| レンダリング | `generate_ready.json`, `template.pptx`, `branding.json` | `proposal.pptx`, `proposal.pdf`, `analysis.json`, `rendering_log.json`, `monitoring_report.json`, `audit_log.json`, `analysis_snapshot.json`, `review_engine_analyzer.json` | 軽量整合チェック、Analyzer 連携、PDF/Polisher 統合 |

### 3.2 工程別設計ドキュメント
| 工程 | 設計ドキュメント | 主な設計観点 |
| --- | --- | --- |
| 1 テンプレ工程 | [stage-01-template-pipeline.md](./stages/stage-01-template-pipeline.md) | Template CLI、抽出・検証・リリース統合、ゴールデンサンプル運用 |
| 2 コンテンツ準備 | [stage-02-content-normalization.md](./stages/stage-02-content-normalization.md) | 承認 API（UI はバックログ）、AI レビュー、監査ログ |
| 3 マッピング (HITL + 自動) | [stage-03-mapping.md](./stages/stage-03-mapping.md) | `generate_ready` 構築、HITL 承認ログ、レイアウト候補スコアリング、フォールバック制御 |
| 4 PPTX レンダリング | [stage-04-rendering.md](./stages/stage-04-rendering.md) | レンダリング制御、整合チェック、PDF/Polisher 連携 |

### 3.3 工程別入出力一覧
| ファイル名 | 必須区分 | 概要 | 使用する工程 |
|-------------|-----------|------|---------------|
| template.pptx | 必須（ユーザー準備） | ユーザー準備の PPTX テンプレ。以後の全工程で参照されるベース。 | S1 入 / S1 出 / S3 入 / S4 入 |
| template_release.json | 任意 | テンプレのリリースメタ。差分・版管理用。 | S1 入（過去版） / S1 出 |
| release_report.json | 任意 | テンプレ差分レポート。 | S1 出 |
| golden_runs/* | 任意 | ゴールデンテスト実行結果。テンプレ検証用。 | S1 出 |
| template_spec.json | 任意 | テンプレートの構造仕様。 | S1 出 / S3 入 |
| jobspec.json | 必須 | テンプレ依存のスライド仕様カタログ。 | S1 出 / S3 入 / S4 入 |
| branding.json | 準必須 | テンプレから抽出したブランド設定。スタイル適用に使用。 | S1 出 / S3 入 / S4 入 |
| layouts.jsonl | 任意（推奨） | テンプレのレイアウト構造。ヒント/検証に使用。 | S1 出 / S3 入 |
| diagnostics.json / diff_report.json | 任意 | 抽出/検証時の診断および差分レポート。 | S1 出 |
| prepare_card.json | 必須（工程2出口） | BriefCard の配列。章構成・マッピングの基礎データ。 | S2 出 / S3 入 |
| brief_log.json | 任意 | ブリーフレビュー／承認ログ。 | S2 出 / S3 入 |
| brief_ai_log.json | 任意 | 生成AIとのやり取りログ。 | S2 出 / S3 入 |
| ai_generation_meta.json | 任意 | 生成カード枚数やハッシュなどの統計情報。 | S2 出 / S3 入 |
| brief_story_outline.json | 任意 | 章構成とカード紐付け。 | S2 出 / S3 入 |
| brief/audit_log.json | 任意 | コンテンツ工程の監査ログ。 | S2 出 |
| generate_ready.json | 必須 | レイアウト割付済みの描画直前仕様。 | S3 出 / S4 入 |
| generate_ready_meta.json | 必須 | 章テンプレ適合率、承認統計、Analyzer サマリ。 | S3 出 |
| draft_review_log.json | 任意 | HITL 承認・差戻しの操作履歴。 | S3 出 |
<<<<<<< HEAD
| mapping_log.json | 任意 | レイアウト候補スコア、フォールバック履歴、AI 推薦結果。 | S3 出 |
=======
| draft_mapping_log.json | 任意 | レイアウト候補スコア、フォールバック履歴、AI 推薦結果。 | S3 出 |
>>>>>>> 8362723a
| fallback_report.json | 任意 | 重大フォールバック時の詳細。 | S3 出 |
| rules.json | 任意 | レイアウト割付で参照するルール設定。 | S3 入 / S4 入 |
| proposal.pptx | 必須（最終成果物） | **最終成果物** PPTX。 | S4 出 |
| proposal.pdf | 任意（最終成果物） | **最終成果物** PDF。指定時のみ生成。 | S4 出 |
| analysis.json / review_engine_analyzer.json | 任意 | レンダリング結果の解析・レビュー用メタ。 | S4 出 |
| rendering_log.json / monitoring_report.json | 任意 | レンダリング工程のサマリと監視レポート。 | S4 出 |
| audit_log.json | 任意 | レンダリング工程の監査ログ。 | S4 出 |
| analysis_snapshot.json | 任意 | レイアウト構造スナップショット。 | S4 出 |

### 3.3 レイアウトカバレッジ指針 (RM-043)
- テンプレ標準 `samples/templates/templates.pptx` は 50 ページ規模のカバレッジを確保し、セクション区切り・ビジネスサマリー・タイムライン・KPI・財務・組織・プロセス・リスク・データビジュアル・クロージングの各カテゴリへ最低 3 パターンずつ割り当てる。
- アンカー名はカード／チャート／CTA など用途が判別できる語を用い、`BrandLogo`・`Section Title` のように共通要素は既存レイアウトと整合させる。動的要素（フロー矢印など）がプレースホルダーでない場合は JSON で参照しない。
- 抽出結果は `uv run pptx layout-validate --template samples/templates/templates.pptx --output .pptx/validation/rm043` で取得し、`samples/json/sample_template_layouts.jsonl` と `samples/json/sample_jobspec.json` に反映してマッピングテストの基準データとする。
- 追加テンプレを受領した際は `analysis_snapshot.json` を比較し、レイアウト名・アンカー名の不一致を ToDo へ記録して修正フローを回す。

## 4. JSON スキーマ詳細
詳細な更新履歴やフィールド説明は `docs/design/schema/README.md` を参照してください。ここでは代表的な項目構成を抜粋します。
```yaml
meta:
  schema_version: string
  title: string
  client: string
  author: string
  created_at: date
  theme: string
  locale: string
auth:
  created_by: string
  department: string
slides:
  - id: string
    layout: string
    title: string
    subtitle: string
    notes: string
    bullets:
      - id: string
        text: string
        level: int
        font:
          size_pt: int
          bold: bool
          italic: bool
          color_hex: string
    tables:
      - id: string
        anchor: string
        columns: [string]
        rows: [[string|number]]
        style:
          header_fill: string
          zebra: bool
    charts:
      - id: string
        anchor: string
        type: string
        categories: [string]
        series:
          - name: string
            values: [number]
            color_hex: string
        options:
          data_labels: bool
          y_axis_format: string
    images:
      - id: string
        anchor: string
        source: string
        sizing: string
        position:
          left_in: float
          top_in: float
          width_in: float
          height_in: float
    textboxes:
      - id: string
        text: string
        anchor: string
        position:
          left_in: float
          top_in: float
          width_in: float
          height_in: float
        font:
          size_pt: int
          color_hex: string
          bold: bool
          italic: bool
        paragraph:
          level: int
          line_spacing_pt: float
          space_before_pt: float
          space_after_pt: float
          align: string
          left_indent_in: float
          right_indent_in: float
          first_line_indent_in: float
- レンダラーはアンカー指定されたテキストボックスを挿入する際、テンプレート側の図形名を新しいテキストボックスへ引き継ぎ、後続工程が同名アンカーで参照できるようにする。
- 段落スタイルは `config/branding.json` の `components.textbox.paragraph` またはレイアウト別 `layouts.*.placements.*.paragraph` から取得し、Renderer が段落揃え・行間・余白・インデント（左／右／一行目）を描画時に適用する。個別スライドで `paragraph` パラメータを指定した場合はブランド既定を上書きする。
assets:
  fonts: [{ name: string, url: string }]
  images: [{ id: string, url: string }]
```
- `anchor` を指定した場合はテンプレート上の図形／プレースホルダーを基準に描画し、未指定時は `position` の座標を使用する。
- フォーマット検証は `pydantic` で実装し、必須項目不足・型不一致を例外化。

## 5. バリデーションルール
- **禁則語**: `config/rules.json` のリストにマッチ。
- **表記揺れ**: 正式名称マッピング辞書で置換。
- **数値整合性**: 指標ごとの範囲定義、金額桁数チェック。
- **文字数**: タイトル <= 25 文字、本文行 <= 40 文字、行数 <= 6。
- **画像解像度**: 表示幅に対し 150dpi 未満で警告。
- **リンク検証**: 設定で切り替え可能な HEAD リクエスト。

## 6. テンプレート設計
- `templates/layout_map.yaml` でレイアウト名・プレースホルダ ID・座標・サイズを管理。
- ブランドカラー・フォントおよびレイアウト別スタイルを `config/branding.json` (`theme` / `components` / `layouts`) に定義し、Renderer・Analyzer・Polisher が共有。
- 共通フッター: 文言、日付プレースホルダ、ページ番号、ロゴの固定配置。
- 更新フロー: テンプレート改訂時に差分を `docs/adr/` に記録、`TemplateVersion` をインクリメント
- テンプレートファイルは .pptx 形式のみ対応。.potxを利用する場合は、PowerPointで新規 .pptx を作成して保存してください。

## 7. 自動診断・補正ロジック
- Analyzer: PPTX の DrawingML を解析し、図形位置 (EMU)、サイズ、フォント情報を抽出。
  - レンダラーで付与したアンカー名／図形 ID を基に箇条書き・テキストボックス・画像を突合し、実体から得たメトリクスを `analysis.json` へ記録する。
  - スライド余白 (10.0in × 7.5in) とグリッド 0.125in を基準に `margin` と `grid_misaligned` を判定し、移動提案を `fix.payload` に含める。
- Issue タイプ:
  - `margin`: スライド余白からの逸脱。
  - `grid_misaligned`: グリッド 0.125in からのズレ。
  - `font_min`: フォントサイズが規定未満。
  - `contrast_low`: 背景と文字色のコントラスト不足 (WCAG 2.1 AA)。
  - `bullet_depth`: 箇条書きレベルが上限超え。
  - `layout_consistency`: 箇条書きのインデントジャンプ。
- Fix タイプ:
  - `move`: 指定デルタで位置調整。
  - `font_raise`: 最小フォントサイズまで引き上げ。
  - `color_adjust`: テーマカラーへの置換。
  - `bullet_cap`: 箇条書きレベルの切り上げ。
  - `bullet_reindent`: 許容範囲へレベルを再設定。
- Refiner: `bullet_reindent` を起点に JSON テンプレ段階で段階的な補正を行い、調整結果をアーティファクトとして記録する。
- コントラスト判定は通常 4.5:1 を採用しつつ、フォントサイズが `large_text_threshold_pt` 以上の場合は 3.0:1 を閾値として扱い、メトリクスに `required_ratio` と `font_size_pt` を記録する。

## 8. 仕上げ処理 (Open XML SDK)
- `.NET` プロジェクト `dotnet/OpenXmlPolish` を配置。
- `rules/polish.yaml` でフォント最小値や色の統一、段落間隔（必要時のみ）を定義。段落インデント／行間などブランド既定のスタイルは Renderer 側で適用し、Polisher はフォールバック修正と監査ログ出力に専念する。
- 処理手順:
  1. `PresentationDocument.Open` で PPTX をロード。
  2. 指定スライドを走査し、必要最小限の ParagraphProperties（フォントサイズ・色など）を更新。
  3. テーマ色にリンクされていない RGB を Accent カラーへマップ。
  4. 最低フォントサイズを再確認し、以下の Run を調整。
  5. 保存後に差分ログを出力。

## 9. 技術スタック
- 言語: Python 3.11, TypeScript (将来的な Office.js), C# (.NET 8)。
- フレームワーク: FastAPI (REST), Azure Functions / AWS Lambda (サーバーレス)、Docker。
- ライブラリ: `python-pptx`, `Pillow`, `pydantic`, `ruff`, `mypy`, Open XML SDK, LibreOffice。
- インフラ: Azure Storage (Blob/Queue), Key Vault, App Insights, Azure Container Apps（候補）。

## 10. 運用・監視
- ログ: `JobId`, 入力ハッシュ, 処理時間, issues 件数, エラー詳細を構造化ログ (JSON) で出力。
- メトリクス: 生成時間、LibreOffice 変換時間、エラー率、再試行回数。
- アラート: `critical` issue 発生、変換失敗連続、テンプレート検証エラー、外部 API 障害。
- Runbook: 正常系・異常系の手順を docs/runbook.md で管理。
- 監査: CLI が `outputs/audit_log.json` を生成し、`pdf_export_metadata` をメトリクス基盤に取り込むことで LibreOffice 成功率とリードタイムを可視化する。
- 監査ログには `refiner_adjustments` を含め、適用済みの自動補正履歴を追跡可能とする。

## 11. セキュリティ設計
- データ暗号化: ストレージに保存するファイルを SSE (Storage-side Encryption) + 任意でクライアント暗号化。
- API 認証: Azure AD / OAuth2 を想定。CLI は PAT or SAS トークン。
- LLM 通信: プロンプトとレスポンスを監査ログに記録、機密情報はプレースホルダ化。
- 脆弱性管理: 週次 Dependabot / Renovate、`pip-audit` と `dotnet list package --vulnerable` を CI で実行。

## 12. リスクと対策
| リスク | 影響 | 対策 |
| --- | --- | --- |
| テンプレ更新によるレイアウト崩れ | 生成失敗・不正配置 | `template_validator.py` で自動検証、CI に組み込み |
| LLM 出力の構造崩れ | パース失敗 | JSON スキーマで厳密検証、必要箇所はテンプレートプロンプト固定 |
| LibreOffice 変換失敗 | PDF 未生成 | 3 回リトライ、代替 API (Graph) のフェイルオーバー |
| ブランド変更の遅延反映 | 品質低下 | `branding.json` を参照する構成、PR ワークフローで早期反映 |
| セキュリティ事故 | 情報漏えい | RBAC, ログ監査, API Key 管理, 匿名化プロセス |

## 13. 将来拡張
- Office.js アドイン (`manifest.xml`, React UI, Graph API) によるワンクリック整形ボタン。
- LLM によるレビューコメント生成パイプライン（analysis.json + スライド PNG を入力）。
- 既存 PPTX から JSON 仕様を生成する `reverse_engineer.py`。
- 多言語対応のためのフォントセット定義とテンプレ差し替え機能。
- Keynote/Google Slides 互換出力用の変換モジュール。

## 14. ファイル配置案
```
project/
 ├─ python/
 │   ├─ renderer.py
 │   ├─ analyze.py
 │   ├─ refine.py
 │   ├─ config/
 │   │   ├─ branding.json
 │   │   └─ rules.json
 │   └─ tests/
 ├─ dotnet/
 │   └─ OpenXmlPolish/
 │       ├─ Program.cs
 │       └─ rules/polish.yaml
 ├─ templates/
 │   ├─ corporate_default_v1.pptx
 │   └─ layout_map.yaml
 ├─ docs/
 │   ├─ requirements/
 │   │   └─ overview.md
 │   ├─ design/
 │   │   └─ overview.md
 │   └─ policies/
 │       └─ task-management.md
 ├─ scripts/
 │   ├─ run_pipeline.sh
 │   └─ run_pipeline.ps1
 └─ .github/
     ├─ workflows/
     └─ dependabot.yml
```<|MERGE_RESOLUTION|>--- conflicted
+++ resolved
@@ -39,11 +39,7 @@
 2. **コンテンツ準備**（HITL）  
    ブリーフ入力（Markdown / JSON など）を BriefCard モデルへ整形し、`.pptx/prepare/` に `prepare_card.json`・`brief_log.json`・`brief_ai_log.json`・`ai_generation_meta.json`・`brief_story_outline.json`・`audit_log.json` を出力する。AI レビューと監査ログの仕様は `docs/requirements/requirements.md` を参照。
 3. **マッピング（HITL + 自動）**  
-<<<<<<< HEAD
-  Brief 成果物とテンプレ仕様を突合し、HITL で章構成を確定しつつレイアウト割付・フォールバック制御を行う。成果物は `generate_ready.json`・`generate_ready_meta.json`・`draft_review_log.json`・`mapping_log.json` に集約される。
-=======
   Brief 成果物とテンプレ仕様を突合し、HITL で章構成を確定しつつレイアウト割付・フォールバック制御を行う。成果物は `generate_ready.json`・`generate_ready_meta.json`・`draft_review_log.json`・`draft_mapping_log.json` に集約される。
->>>>>>> 8362723a
 4. **PPTX レンダリング**（自動）  
   `generate_ready.json` とテンプレを用いて `output.pptx` を生成し、軽量整合チェックと `rendering_log.json` を出力。PDF 変換、Polisher、Distributor などの後工程は従来どおり。
 
@@ -53,11 +49,7 @@
 | ステージ | 入力 | 出力 | 備考 |
 | --- | --- | --- | --- |
 | コンテンツ準備 | ブリーフ入力（Markdown / JSON） | `prepare_card.json`, `brief_log.json`, `brief_ai_log.json`, `ai_generation_meta.json`, `brief_story_outline.json`, `audit_log.json` | BriefCard 生成、AI レビュー結果・監査メタを保存 |
-<<<<<<< HEAD
-| マッピング (HITL + 自動) | `jobspec.json`, `prepare_card.json`, `brief_log.json`, `brief_ai_log.json`, `layouts.jsonl`, `branding.json`, 章テンプレ辞書, 差戻し理由辞書 | `generate_ready.json`, `generate_ready_meta.json`, `draft_review_log.json`, `mapping_log.json`, `fallback_report.json` | 章承認・差戻しログ、レイアウトスコアリング、フォールバック（縮約→分割→付録）、Analyzer 連携 |
-=======
 | マッピング (HITL + 自動) | `jobspec.json`, `prepare_card.json`, `brief_log.json`, `brief_ai_log.json`, `layouts.jsonl`, `branding.json`, 章テンプレ辞書, 差戻し理由辞書 | `generate_ready.json`, `generate_ready_meta.json`, `draft_review_log.json`, `draft_mapping_log.json`, `fallback_report.json` | 章承認・差戻しログ、レイアウトスコアリング、フォールバック（縮約→分割→付録）、Analyzer 連携 |
->>>>>>> 8362723a
 | レンダリング | `generate_ready.json`, `template.pptx`, `branding.json` | `proposal.pptx`, `proposal.pdf`, `analysis.json`, `rendering_log.json`, `monitoring_report.json`, `audit_log.json`, `analysis_snapshot.json`, `review_engine_analyzer.json` | 軽量整合チェック、Analyzer 連携、PDF/Polisher 統合 |
 
 ### 3.2 工程別設計ドキュメント
@@ -89,11 +81,7 @@
 | generate_ready.json | 必須 | レイアウト割付済みの描画直前仕様。 | S3 出 / S4 入 |
 | generate_ready_meta.json | 必須 | 章テンプレ適合率、承認統計、Analyzer サマリ。 | S3 出 |
 | draft_review_log.json | 任意 | HITL 承認・差戻しの操作履歴。 | S3 出 |
-<<<<<<< HEAD
-| mapping_log.json | 任意 | レイアウト候補スコア、フォールバック履歴、AI 推薦結果。 | S3 出 |
-=======
 | draft_mapping_log.json | 任意 | レイアウト候補スコア、フォールバック履歴、AI 推薦結果。 | S3 出 |
->>>>>>> 8362723a
 | fallback_report.json | 任意 | 重大フォールバック時の詳細。 | S3 出 |
 | rules.json | 任意 | レイアウト割付で参照するルール設定。 | S3 入 / S4 入 |
 | proposal.pptx | 必須（最終成果物） | **最終成果物** PPTX。 | S4 出 |
