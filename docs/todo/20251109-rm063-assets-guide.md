--- conflicted
+++ resolved
@@ -33,13 +33,8 @@
   - [ ] docs/requirements 配下（実装結果との整合再確認）
   - [ ] docs/design 配下（実装結果との整合再確認）
   - [ ] docs/runbook 配下
-<<<<<<< HEAD
-  - [x] README.md / AGENTS.md
-- [ ] 関連Issue 行の更新
-=======
   - [ ] README.md / AGENTS.md
 - [x] 関連Issue 行の更新
->>>>>>> ed47538f
   - メモ: 
 - [ ] PR 作成
   - メモ: 
