--- conflicted
+++ resolved
@@ -4,28 +4,15 @@
 関連Issue: #160
 roadmap_item: RM-014 自動補正・仕上げ統合
 ---
-<<<<<<< HEAD
 
-- [ ] まずはブランチ作成とコミット
-- [ ] 自動補正ポリシーの定義と適用範囲を整理https://github.com/yurake/pptx_generator/pull/167/conflict?name=docs%252Ftodo%252F20251011-layout-style-governance.md&base_oid=4d0632db24c1eac1d590bfaaedadfb22dac35b4f&head_oid=2500373f1b471faa8c35fef2cd65b8a877f55045
-  - メモ: フォントサイズ・色調整など安全適用ルールを合意
-- [ ] Open XML SDK ポリッシャー連携のスコープと実装方針を決定
-  - メモ: .NET プロジェクト構成と CLI 連携ポイントを設計
-- [ ] 監査ログへの補正記録プランとテスト戦略を策定
-  - メモ: 監査ログフォーマットと再実行フローを `docs/runbooks/` に追記する案を検討
-- [ ] Polisher 実装と CLI 連携コードを開発
-  - メモ: Refiner からの呼び出し制御とエラーハンドリングを整理
-- [ ] ドキュメント更新と監査ログ仕様の反映を完了
-  - メモ: `docs/runbooks/` や関連ポリシーへの追記を実施
-- [ ] テストを実行し結果を記録 (`uv run --extra dev pytest` / .NET テストなど)
-  - メモ: PDF/PPTX 出力の品質確認と再実行手順を記載
-=======
 - [ ] ブランチ作成と初期コミット
   - メモ: feat/polisher-integration の作成と初期差分を記録する
 - [ ] 計画策定（スコープ・前提・担当の整理）
   - メモ: 自動補正ポリシーの適用範囲と監査ログ対応、承認取得済みメッセージを整理する
+  - メモ: フォントサイズ・色調整など安全適用ルールを合意
 - [ ] 設計・実装方針の確定
   - メモ: Open XML SDK 連携アーキテクチャと CLI 連携ポイントを確定する
+  - メモ: Refiner からの呼び出し制御とエラーハンドリングを整理
 - [ ] ドキュメント更新（要件・設計）
   - メモ: 要件・設計の合意内容を整理し、迷う点は必ずユーザーへ相談した結果を残す
   - [ ] docs/requirements 配下
@@ -43,9 +30,9 @@
   - [ ] README.md / AGENTS.md
 - [ ] 関連Issueの更新
   - メモ: 監査ログ仕様と補正ポリシーの進捗を #160 に反映する
->>>>>>> f47c8de6
 - [ ] PR 作成
   - メモ: PR 番号と URL、todo-auto-complete の結果を記入する
 
 ## メモ
-- 解析結果 (RM-013) との連携前提を明文化し、.NET 8 実行環境の要件を確認する。+- 解析結果 (RM-013) との連携前提を明文化し、.NET 8 実行環境の要件を確認する。
+- 監査ログフォーマットと再実行フローを `docs/runbooks/` に追記する案を検討する。