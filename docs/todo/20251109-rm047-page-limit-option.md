--- conflicted
+++ resolved
@@ -37,15 +37,9 @@
     - メモ: 影響なしのため更新不要を確認。
   - [x] README.md / AGENTS.md
 - [x] 関連Issue 行の更新
-<<<<<<< HEAD
-  - メモ: 対応 Issue なしのため `未作成` 表記を維持。
-- [x] PR 作成
-  - メモ: 今回はローカル作業完了で PR 未作成（ユーザー指示なし）。
-=======
   - メモ: Issue 未作成。必要に応じて更新する。
 - [ ] PR 作成
   - メモ: PR 作成時に番号と URL を記録する。
->>>>>>> 5da9c1e4
 
 ## メモ
 - RM-047 完了後の派生タスクとして CLI オプション整備を実施する。