"""pptx_generator CLI."""

from __future__ import annotations

import hashlib
import json
import logging
from dataclasses import dataclass, replace
from datetime import datetime, timezone
from pathlib import Path
from typing import Any, Optional

import click
from dotenv import load_dotenv
from pydantic import ValidationError

from .branding_extractor import (
    BrandingExtractionError,
    extract_branding_config,
)
from .brief import (BriefAIOrchestrationError, BriefAIOrchestrator,
                    BriefDocument, BriefPolicyError, BriefSourceDocument,
                    load_brief_policy_set)
from .layout_validation import (LayoutValidationError, LayoutValidationOptions,
                                LayoutValidationSuite)
from .models import (ContentApprovalDocument, DraftDocument, JobSpec,
                     GenerateReadyDocument, SpecValidationError, TemplateRelease,
                     TemplateReleaseDiagnostics, TemplateReleaseGoldenRun)
from .pipeline import (AnalyzerOptions, BriefNormalizationError,
                       BriefNormalizationOptions, BriefNormalizationStep,
                       ContentApprovalOptions, ContentApprovalStep,
                       DraftStructuringOptions, DraftStructuringStep,
                       MappingOptions, MappingStep, MonitoringIntegrationOptions,
                       MonitoringIntegrationStep, PdfExportError,
                       PdfExportOptions, PdfExportStep, PipelineContext,
                       PipelineRunner, PipelineStep, PolisherError, PolisherOptions,
                       PolisherStep, RefinerOptions, RenderingAuditOptions,
                       RenderingAuditStep, RenderingOptions, SimpleAnalyzerStep,
                       SimpleRefinerStep, SimpleRendererStep, SpecValidatorStep,
                       TemplateExtractor, TemplateExtractorOptions)
from .pipeline.draft_structuring import DraftStructuringError
from .review_engine import AnalyzerReviewEngineAdapter
from .template_audit import (build_release_report, build_template_release,
                             load_template_release)
from .settings import BrandingConfig, RulesConfig
from .generate_ready import generate_ready_to_jobspec
from .draft_intel import load_return_reasons

DEFAULT_RULES_PATH = Path("config/rules.json")
DEFAULT_BRANDING_PATH = Path("config/branding.json")
DEFAULT_CHAPTER_TEMPLATES_DIR = Path("config/chapter_templates")
DEFAULT_RETURN_REASONS_PATH = Path("config/return_reasons.json")
DEFAULT_BRIEF_POLICY_PATH = Path("config/brief_policies/default.json")
DEFAULT_BRIEF_OUTPUT_DIR = Path(".brief")

logger = logging.getLogger(__name__)


@dataclass(slots=True)
class OutlineResult:
    """アウトライン工程の実行結果。"""

    context: PipelineContext
    draft_path: Path
    approved_path: Path
    log_path: Path
    meta_path: Path


load_dotenv()


def _configure_llm_logger() -> None:
    log_dir = Path("logs")
    log_dir.mkdir(parents=True, exist_ok=True)
    llm_logger = logging.getLogger("pptx_generator.content_ai.llm")
    if not any(isinstance(h, logging.FileHandler) and getattr(h, "baseFilename", None) == str(log_dir / "out.log") for h in llm_logger.handlers):
        handler = logging.FileHandler(log_dir / "out.log", encoding="utf-8")
        formatter = logging.Formatter(
            fmt="%(asctime)s %(levelname)s %(name)s %(message)s",
        )
        handler.setFormatter(formatter)
        llm_logger.addHandler(handler)
    llm_logger.setLevel(logging.INFO)
    llm_logger.propagate = False


def _configure_file_logging() -> None:
    log_dir = Path("logs")
    log_dir.mkdir(parents=True, exist_ok=True)
    file_path = log_dir / "out.log"
    root_logger = logging.getLogger()
    if not any(
        isinstance(handler, logging.FileHandler)
        and getattr(handler, "baseFilename", None) == str(file_path)
        for handler in root_logger.handlers
    ):
        handler = logging.FileHandler(file_path, encoding="utf-8")
        formatter = logging.Formatter("%(asctime)s %(levelname)s %(name)s %(message)s")
        handler.setFormatter(formatter)
        root_logger.addHandler(handler)


def _resolve_config_path(value: str, *, base_dir: Path | None = None) -> Path:
    """設定ファイルで指定されたパスを解決する。"""
    candidate = Path(value)
    if candidate.is_absolute():
        resolved = candidate
    else:
        if candidate.parts and candidate.parts[0] == "config":
            resolved = Path.cwd() / candidate
        elif base_dir is not None:
            resolved = base_dir / candidate
        else:
            resolved = Path.cwd() / candidate
    resolved = resolved.resolve()
    if not resolved.exists():
        msg = f"設定ファイルで指定されたパスが見つかりません: {resolved}"
        raise FileNotFoundError(msg)
    return resolved


@click.group(help="JSON 仕様から PPTX を生成する CLI")
@click.option("-v", "--verbose", is_flag=True, help="INFO レベルの冗長ログを出力する")
@click.option("--debug", is_flag=True, help="DEBUG レベルで詳細ログを出力する")
def app(verbose: bool, debug: bool) -> None:
    """CLI ルートエントリ。"""
    level = logging.DEBUG if debug else logging.INFO if verbose else logging.WARNING
    logging.basicConfig(
        level=level, format="%(asctime)s %(levelname)s %(name)s - %(message)s")
    _configure_llm_logger()
    _configure_file_logging()


def _prepare_branding(
    template: Optional[Path], branding: Optional[Path]
) -> tuple[BrandingConfig, dict[str, object]]:
    def _load_default_branding() -> tuple[BrandingConfig, dict[str, object]]:
        try:
            config = BrandingConfig.load(DEFAULT_BRANDING_PATH)
            return config, {"type": "default", "path": str(DEFAULT_BRANDING_PATH)}
        except FileNotFoundError:
            click.echo(
                f"デフォルトのブランド設定が見つかりません: {DEFAULT_BRANDING_PATH}. 内蔵設定を使用します。",
                err=True,
            )
            return BrandingConfig.default(), {"type": "builtin"}

    branding_payload: dict[str, object] | None = None
    if branding is not None:
        branding_config = BrandingConfig.load(branding)
        branding_source = {"type": "file", "path": str(branding)}
    elif template is not None:
        try:
            extraction = extract_branding_config(template)
        except BrandingExtractionError as exc:
            click.echo(f"ブランド設定の抽出に失敗しました: {exc}", err=True)
            branding_config, branding_source = _load_default_branding()
            branding_source["error"] = str(exc)
        else:
            branding_config = extraction.to_branding_config()
            branding_payload = extraction.to_branding_payload()
            branding_source = {"type": "template", "template": str(template)}
    else:
        branding_config, branding_source = _load_default_branding()

    artifact = {"source": branding_source}
    if branding_payload is not None:
        artifact["config"] = branding_payload
    return branding_config, artifact


def _build_reference_text(document: ContentApprovalDocument) -> tuple[str | None, bool]:
    lines: list[str] = []
    for slide in document.slides:
        if slide.elements.title:
            lines.append(str(slide.elements.title))
        lines.extend(str(item) for item in slide.elements.body)
        if slide.elements.note:
            lines.append(str(slide.elements.note))

    reference_text = "\n".join(line.strip() for line in lines if line.strip())
    if not reference_text:
        return None, False

    return reference_text, False


def _build_analyzer_options(
    rules_config: RulesConfig,
    branding_config: BrandingConfig,
    emit_structure_snapshot: bool,
) -> AnalyzerOptions:
    analyzer_rules = rules_config.analyzer
    analyzer_defaults = AnalyzerOptions()
    body_font_size = branding_config.body_font.size_pt
    body_font_color = branding_config.body_font.color_hex
    primary_color = branding_config.primary_color
    background_color = branding_config.background_color

    return AnalyzerOptions(
        min_font_size=analyzer_rules.min_font_size
        if analyzer_rules.min_font_size is not None
        else body_font_size,
        default_font_size=analyzer_rules.default_font_size
        if analyzer_rules.default_font_size is not None
        else body_font_size,
        default_font_color=analyzer_rules.default_font_color or body_font_color,
        preferred_text_color=analyzer_rules.preferred_text_color or primary_color,
        background_color=analyzer_rules.background_color or background_color,
        min_contrast_ratio=analyzer_rules.min_contrast_ratio
        if analyzer_rules.min_contrast_ratio is not None
        else analyzer_defaults.min_contrast_ratio,
        large_text_min_contrast=analyzer_rules.large_text_min_contrast
        if analyzer_rules.large_text_min_contrast is not None
        else analyzer_defaults.large_text_min_contrast,
        large_text_threshold_pt=analyzer_rules.large_text_threshold_pt
        if analyzer_rules.large_text_threshold_pt is not None
        else body_font_size,
        margin_in=analyzer_rules.margin_in
        if analyzer_rules.margin_in is not None
        else analyzer_defaults.margin_in,
        slide_width_in=analyzer_rules.slide_width_in
        if analyzer_rules.slide_width_in is not None
        else analyzer_defaults.slide_width_in,
        slide_height_in=analyzer_rules.slide_height_in
        if analyzer_rules.slide_height_in is not None
        else analyzer_defaults.slide_height_in,
        max_bullet_level=rules_config.max_bullet_level,
        snapshot_output_filename="analysis_snapshot.json"
        if emit_structure_snapshot
        else None,
    )


def _build_refiner_options(
    rules_config: RulesConfig, branding_config: BrandingConfig
) -> RefinerOptions:
    analyzer_rules = rules_config.analyzer
    refiner_rules = rules_config.refiner
    body_font_size = branding_config.body_font.size_pt
    body_font_color = branding_config.body_font.color_hex
    primary_color = branding_config.primary_color

    return RefinerOptions(
        max_bullet_level=rules_config.max_bullet_level,
        enable_bullet_reindent=refiner_rules.enable_bullet_reindent,
        enable_font_raise=refiner_rules.enable_font_raise,
        min_font_size=refiner_rules.min_font_size
        if refiner_rules.min_font_size is not None
        else body_font_size,
        enable_color_adjust=refiner_rules.enable_color_adjust,
        preferred_text_color=refiner_rules.preferred_text_color
        or analyzer_rules.preferred_text_color
        or primary_color,
        fallback_font_color=refiner_rules.fallback_font_color or body_font_color,
        default_font_name=branding_config.body_font.name,
    )


def _build_polisher_options(
    rules_config: RulesConfig,
    *,
    polisher_toggle: bool | None,
    polisher_path: Optional[Path],
    polisher_rules: Optional[Path],
    polisher_timeout: Optional[int],
    polisher_args: tuple[str, ...],
    polisher_cwd: Optional[Path],
    rules_path: Path,
) -> PolisherOptions:
    config = rules_config.polisher
    enabled = polisher_toggle if polisher_toggle is not None else config.enabled

    executable: Path | None = polisher_path
    if executable is None and config.executable:
        executable = _resolve_config_path(config.executable, base_dir=rules_path.parent)

    rules_file: Path | None = polisher_rules
    if rules_file is None and config.rules_path:
        rules_file = _resolve_config_path(config.rules_path, base_dir=rules_path.parent)

    timeout_sec = polisher_timeout or config.timeout_sec
    arguments = tuple(config.arguments) + tuple(polisher_args)

    return PolisherOptions(
        enabled=enabled,
        executable=executable,
        rules_path=rules_file,
        timeout_sec=timeout_sec,
        arguments=arguments,
        working_dir=polisher_cwd,
    )


def _dump_json(path: Path, payload: object) -> None:
    path.parent.mkdir(parents=True, exist_ok=True)
    text = json.dumps(payload, ensure_ascii=False, indent=2)
    path.write_text(text, encoding="utf-8")
    logger.info("Saved JSON to %s", path.resolve())


def _build_brief_story_outline(document: BriefDocument) -> dict[str, Any]:
    chapter_cards: dict[str, list[str]] = {}
    for card in document.cards:
        chapter_cards.setdefault(card.chapter, []).append(card.card_id)

    chapters_payload: list[dict[str, Any]] = []
    for chapter in document.story_context.chapters:
        cards = chapter_cards.pop(chapter.title, [])
        if not cards:
            cards = chapter_cards.pop(chapter.id, [])
        chapters_payload.append(
            {
                "id": chapter.id,
                "title": chapter.title,
                "cards": cards,
            }
        )

    for title, cards in chapter_cards.items():
        chapters_payload.append({"id": title, "title": title, "cards": cards})

    return {
        "brief_id": document.brief_id,
        "chapters": chapters_payload,
        "narrative_theme": None,
        "summary": None,
    }


def _load_jobspec(path: Path) -> JobSpec:
    logger.info("Loading JobSpec from %s", path.resolve())
    return JobSpec.parse_file(path)


def _run_content_approval_pipeline(
    *,
    spec: JobSpec,
    output_dir: Path,
    content_approved: Path | None,
    content_review_log: Path | None,
    require_document: bool,
) -> PipelineContext:
    output_dir.mkdir(parents=True, exist_ok=True)
    context = PipelineContext(spec=spec, workdir=output_dir)

    step = ContentApprovalStep(
        ContentApprovalOptions(
            approved_path=content_approved,
            review_log_path=content_review_log,
            require_document=require_document,
            require_all_approved=True,
        )
    )
    PipelineRunner([step]).execute(context)
    return context


def _write_content_outputs(
    *,
    context: PipelineContext,
    output_dir: Path,
    spec_filename: str,
    content_filename: str,
    review_filename: str,
    meta_filename: str,
) -> tuple[Path, Path | None, Path | None, Path]:
    output_dir.mkdir(parents=True, exist_ok=True)

    spec_path = output_dir / spec_filename
    _dump_json(spec_path, context.spec.model_dump(mode="json"))

    content_document = context.artifacts.get("content_approved")
    content_path: Path | None = None
    if isinstance(content_document, ContentApprovalDocument):
        content_path = output_dir / content_filename
        _dump_json(content_path, content_document.model_dump(mode="json"))

    review_logs = context.artifacts.get("content_review_log")
    review_path: Path | None = None
    if review_logs:
        review_payload: list[dict[str, object]] = []
        for entry in review_logs:
            if hasattr(entry, "model_dump"):
                review_payload.append(entry.model_dump(mode="json"))  # type: ignore[call-arg]
            else:
                review_payload.append(entry)
        review_path = output_dir / review_filename
        _dump_json(review_path, review_payload)

    content_meta = context.artifacts.get("content_approved_meta")
    review_meta = context.artifacts.get("content_review_log_meta")
    meta_payload: dict[str, object] = {
        "spec": {
            "slides": len(context.spec.slides),
            "output_path": str(spec_path),
        }
    }
    if isinstance(content_meta, dict):
        meta_payload["content_approved"] = {
            **content_meta,
            "output_path": str(content_path) if content_path else None,
        }
    if isinstance(review_meta, dict):
        meta_payload["content_review_log"] = {
            **review_meta,
            "output_path": str(review_path) if review_path else None,
        }

    meta_path = output_dir / meta_filename
    _dump_json(meta_path, meta_payload)

    return spec_path, content_path, review_path, meta_path


def _run_draft_pipeline(
    *,
    spec: JobSpec,
    output_dir: Path,
    brief_cards: Path | None,
    brief_log: Path | None,
    brief_meta: Path | None,
    require_brief: bool,
    draft_options: DraftStructuringOptions,
) -> PipelineContext:
    output_dir.mkdir(parents=True, exist_ok=True)

    steps: list[PipelineStep] = []
    steps.append(
        BriefNormalizationStep(
            BriefNormalizationOptions(
                cards_path=brief_cards,
                log_path=brief_log,
                ai_meta_path=brief_meta,
                require_document=require_brief,
            )
        )
    )
    steps.append(DraftStructuringStep(draft_options))

    context = PipelineContext(spec=spec, workdir=output_dir)
    PipelineRunner(steps).execute(context)
    return context


def _write_draft_meta(
    *,
    context: PipelineContext,
    output_dir: Path,
    meta_filename: str,
    draft_filename: str,
    approved_filename: str,
    log_filename: str,
) -> Path:
    draft_document = context.artifacts.get("draft_document")
    sections = 0
    slides = 0
    approved_sections: list[str] = []
    section_status: dict[str, str] = {}
    appendix_limit: int | None = None
    structure_pattern: str | None = None
    target_length: int | None = None
    template_id: str | None = None
    template_match_score: float | None = None
    template_mismatch: list[dict[str, object]] = []
    analyzer_summary: dict[str, int] = {}
    return_reason_stats: dict[str, int] = {}

    if isinstance(draft_document, DraftDocument):
        sections = len(draft_document.sections)
        for section in draft_document.sections:
            section_status[section.name] = section.status
            if section.status == "approved":
                approved_sections.append(section.name)
            slides += len(section.slides)
        appendix_limit = draft_document.meta.appendix_limit
        structure_pattern = draft_document.meta.structure_pattern
        target_length = draft_document.meta.target_length
        template_id = draft_document.meta.template_id
        template_match_score = draft_document.meta.template_match_score
        template_mismatch = [item.model_dump(mode="json") for item in draft_document.meta.template_mismatch]
        analyzer_summary = draft_document.meta.analyzer_summary
        return_reason_stats = draft_document.meta.return_reason_stats

    paths = {
        "draft_draft": str((output_dir / draft_filename).resolve()),
        "draft_approved": str((output_dir / approved_filename).resolve()),
        "draft_review_log": str((output_dir / log_filename).resolve()),
    }

    approved_path = context.artifacts.get("draft_document_path")
    if isinstance(approved_path, str):
        paths["draft_approved"] = str(Path(approved_path).resolve())
    log_path = context.artifacts.get("draft_review_log_path")
    if isinstance(log_path, str):
        paths["draft_review_log"] = str(Path(log_path).resolve())

    meta_payload = {
        "spec_id": context.artifacts.get("draft_spec_id"),
        "sections": sections,
        "slides": slides,
        "approved_sections": approved_sections,
        "section_status": section_status,
        "appendix_limit": appendix_limit,
        "structure_pattern": structure_pattern,
        "target_length": target_length,
        "paths": paths,
        "template": {
            "template_id": template_id,
            "match_score": template_match_score,
            "mismatch": template_mismatch,
        },
        "analyzer_summary": analyzer_summary,
        "return_reason_stats": return_reason_stats,
    }

    meta_path = output_dir / meta_filename
    _dump_json(meta_path, meta_payload)
    return meta_path


def _execute_outline(
    *,
    spec: JobSpec,
    layouts: Path | None,
    output_dir: Path,
    draft_filename: str,
    approved_filename: str,
    log_filename: str,
    meta_filename: str,
    target_length: int | None,
    structure_pattern: str | None,
    appendix_limit: int,
    chapter_templates_dir: Path | None,
    chapter_template: str | None,
    analysis_summary_path: Path | None,
    brief_cards: Path | None,
    brief_log: Path | None,
    brief_meta: Path | None,
    require_brief: bool,
) -> OutlineResult:
    draft_options = DraftStructuringOptions(
        layouts_path=layouts,
        output_dir=output_dir,
        draft_filename=draft_filename,
        approved_filename=approved_filename,
        log_filename=log_filename,
        target_length=target_length,
        structure_pattern=structure_pattern,
        appendix_limit=appendix_limit,
        chapter_templates_dir=chapter_templates_dir,
        chapter_template_id=chapter_template,
        analysis_summary_path=analysis_summary_path,
    )

    context = _run_draft_pipeline(
        spec=spec,
        output_dir=output_dir,
        brief_cards=brief_cards,
        brief_log=brief_log,
        brief_meta=brief_meta,
        require_brief=require_brief,
        draft_options=draft_options,
    )

    meta_path = _write_draft_meta(
        context=context,
        output_dir=output_dir,
        meta_filename=meta_filename,
        draft_filename=draft_filename,
        approved_filename=approved_filename,
        log_filename=log_filename,
    )

    return OutlineResult(
        context=context,
        draft_path=output_dir / draft_filename,
        approved_path=output_dir / approved_filename,
        log_path=output_dir / log_filename,
        meta_path=meta_path,
    )
<<<<<<< HEAD


=======


>>>>>>> 9a34ddbf
def _print_outline_result(result: OutlineResult, *, show_layout_reasons: bool) -> None:
    click.echo(f"Outline Draft: {result.draft_path}")
    click.echo(f"Outline Approved: {result.approved_path}")
    click.echo(f"Outline Review Log: {result.log_path}")
    click.echo(f"Outline Meta: {result.meta_path}")

    if not show_layout_reasons:
        return

    draft_document = result.context.artifacts.get("draft_document")
    if not isinstance(draft_document, DraftDocument):
        return

    click.echo("layout_hint 候補スコア内訳:")
    for section in draft_document.sections:
        for slide in section.slides:
            detail = slide.layout_score_detail
            if not detail:
                continue
            click.echo(
                f"- {slide.ref_id} -> {slide.layout_hint} "
                f"(uses_tag={detail.uses_tag:.2f}, "
                f"capacity={detail.content_capacity:.2f}, "
                f"diversity={detail.diversity:.2f}, "
                f"analyzer={detail.analyzer_support:.2f})"
            )


def _run_mapping_pipeline(
    *,
    spec: JobSpec,
    output_dir: Path,
    rules_config: RulesConfig,
    refiner_options: RefinerOptions,
    branding_artifact: dict[str, object],
    brief_cards: Path | None,
    brief_log: Path | None,
    brief_meta: Path | None,
    require_brief: bool,
    layouts: Optional[Path],
    draft_output: Path,
    template: Optional[Path],
    draft_context: PipelineContext | None = None,
    draft_options: DraftStructuringOptions | None = None,
) -> PipelineContext:
    if template is None:
        msg = "テンプレートファイルを --template で指定してください。generate_ready.json の meta.template_path を設定します。"
        raise ValueError(msg)

    output_dir.mkdir(parents=True, exist_ok=True)
    draft_output.mkdir(parents=True, exist_ok=True)

    if draft_context is None:
        draft_context = _run_draft_pipeline(
            spec=spec,
            output_dir=draft_output,
            brief_cards=brief_cards,
            brief_log=brief_log,
            brief_meta=brief_meta,
            require_brief=require_brief,
            draft_options=draft_options
            or DraftStructuringOptions(
                layouts_path=layouts,
                output_dir=draft_output,
            ),
        )
    else:
        if draft_context.workdir != draft_output:
            logger.debug(
                "draft_context.workdir と draft_output が一致しません: %s != %s",
                draft_context.workdir,
                draft_output,
            )

    context = PipelineContext(spec=spec, workdir=output_dir, artifacts=dict(draft_context.artifacts))
    context.add_artifact("branding", branding_artifact)

    spec_validator = SpecValidatorStep(
        max_title_length=rules_config.max_title_length,
        max_bullet_length=rules_config.max_bullet_length,
        max_bullet_level=rules_config.max_bullet_level,
        forbidden_words=rules_config.forbidden_words,
    )
    refiner = SimpleRefinerStep(refiner_options)
    mapping = MappingStep(
        MappingOptions(
            layouts_path=layouts,
            output_dir=output_dir,
            template_path=template,
        )
    )

    PipelineRunner([spec_validator, refiner, mapping]).execute(context)
    return context


def _run_render_pipeline(
    *,
    generate_ready: GenerateReadyDocument,
    generate_ready_path: Optional[Path],
    output_dir: Path,
    template: Optional[Path],
    pptx_name: str,
    branding_config: BrandingConfig,
    branding_artifact: dict[str, object],
    analyzer_options: AnalyzerOptions,
    pdf_options: PdfExportOptions,
    polisher_options: PolisherOptions | None = None,
    base_artifacts: dict[str, object] | None = None,
) -> PipelineContext:
    output_dir.mkdir(parents=True, exist_ok=True)

    render_spec = generate_ready_to_jobspec(generate_ready)
    artifacts = dict(base_artifacts or {})

    context = PipelineContext(
        spec=render_spec,
        workdir=output_dir,
        artifacts=artifacts,
    )
    context.add_artifact("branding", branding_artifact)
    context.add_artifact("generate_ready", generate_ready)
    if generate_ready_path is not None:
        context.add_artifact("generate_ready_path", str(generate_ready_path))

    renderer = SimpleRendererStep(
        RenderingOptions(
            template_path=template,
            output_filename=pptx_name,
            branding=branding_config,
        )
    )
    baseline_analyzer_options = replace(
        analyzer_options,
        output_filename="analysis_pre_polisher.json",
        snapshot_output_filename=None,
    )
    baseline_analyzer = SimpleAnalyzerStep(
        baseline_analyzer_options,
        artifact_key="analysis_pre_polisher_path",
        register_default_artifact=False,
        allow_missing_artifact=True,
    )
    analyzer = SimpleAnalyzerStep(analyzer_options)

    polisher_step = PolisherStep(polisher_options or PolisherOptions())
    audit_step = RenderingAuditStep(RenderingAuditOptions())

    monitoring_step = MonitoringIntegrationStep(MonitoringIntegrationOptions())

    steps: list[PipelineStep] = [
        renderer,
        baseline_analyzer,
        polisher_step,
        audit_step,
    ]
    if pdf_options.enabled:
        steps.append(PdfExportStep(pdf_options))
    steps.extend([analyzer, monitoring_step])

    PipelineRunner(steps).execute(context)
    return context


def _echo_mapping_outputs(context: PipelineContext) -> None:
    draft_path = context.artifacts.get("draft_document_path")
    if draft_path is not None:
        click.echo(f"Draft: {draft_path}")
    draft_log_path = context.artifacts.get("draft_review_log_path")
    if draft_log_path is not None:
        click.echo(f"Draft Log: {draft_log_path}")
    generate_ready_path = context.artifacts.get("generate_ready_path")
    if generate_ready_path is not None:
        click.echo(f"Generate Ready: {generate_ready_path}")
    mapping_log_path = context.artifacts.get("mapping_log_path")
    if mapping_log_path is not None:
        click.echo(f"Mapping Log: {mapping_log_path}")
    fallback_report_path = context.artifacts.get("mapping_fallback_report_path")
    if fallback_report_path is not None:
        click.echo(f"Fallback Report: {fallback_report_path}")


def _echo_render_outputs(context: PipelineContext, audit_path: Path | None) -> None:
    pptx_path = context.artifacts.get("pptx_path")
    if pptx_path is not None:
        click.echo(f"PPTX: {pptx_path}")
    else:
        click.echo("PPTX: --pdf-mode=only のため保存しませんでした")
    analysis_path = context.artifacts.get("analysis_path")
    click.echo(f"Analysis: {analysis_path}")
    baseline_analysis_path = context.artifacts.get("analysis_pre_polisher_path")
    if baseline_analysis_path is not None:
        click.echo(f"Analysis (Pre-Polisher): {baseline_analysis_path}")
    rendering_log_path = context.artifacts.get("rendering_log_path")
    if rendering_log_path is not None:
        click.echo(f"Rendering Log: {rendering_log_path}")
    rendering_summary = context.artifacts.get("rendering_summary")
    if isinstance(rendering_summary, dict):
        click.echo(
            "Rendering Warnings: %s" % rendering_summary.get("warnings_total", 0)
        )
    review_engine_path = context.artifacts.get("review_engine_analysis_path")
    if review_engine_path is not None:
        click.echo(f"ReviewEngine Analysis: {review_engine_path}")
    snapshot_path = context.artifacts.get("analyzer_snapshot_path")
    if snapshot_path is not None:
        click.echo(f"Analyzer Snapshot: {snapshot_path}")
    pdf_path = context.artifacts.get("pdf_path")
    if pdf_path is not None:
        click.echo(f"PDF: {pdf_path}")
    polisher_meta = context.artifacts.get("polisher_metadata")
    if isinstance(polisher_meta, dict):
        status = polisher_meta.get("status", "unknown")
        click.echo(f"Polisher: {status}")
        summary = polisher_meta.get("summary")
        if isinstance(summary, dict) and summary:
            click.echo(
                "Polisher Summary: "
                + json.dumps(summary, ensure_ascii=False, sort_keys=True)
            )
    draft_path = context.artifacts.get("draft_document_path")
    if draft_path is not None:
        click.echo(f"Draft: {draft_path}")
    draft_log_path = context.artifacts.get("draft_review_log_path")
    if draft_log_path is not None:
        click.echo(f"Draft Log: {draft_log_path}")
    generate_ready_path = context.artifacts.get("generate_ready_path")
    if generate_ready_path is not None:
        click.echo(f"Generate Ready: {generate_ready_path}")
    mapping_log_path = context.artifacts.get("mapping_log_path")
    if mapping_log_path is not None:
        click.echo(f"Mapping Log: {mapping_log_path}")
    fallback_report_path = context.artifacts.get("mapping_fallback_report_path")
    if fallback_report_path is not None:
        click.echo(f"Fallback Report: {fallback_report_path}")
    monitoring_report_path = context.artifacts.get("monitoring_report_path")
    if monitoring_report_path is not None:
        click.echo(f"Monitoring Report: {monitoring_report_path}")
    if audit_path is not None:
        click.echo(f"Audit: {audit_path}")


@app.command("gen")
@click.argument(
    "generate_ready_path",
    type=click.Path(exists=True, dir_okay=False, readable=True, path_type=Path),
)
@click.option(
    "--output",
    "-o",
    "output_dir",
    type=click.Path(file_okay=False, dir_okay=True, path_type=Path),
    default=Path(".pptx/gen"),
    show_default=True,
    help="生成物を保存するディレクトリ",
)
@click.option(
    "--pptx-name",
    default="proposal.pptx",
    show_default=True,
    help="出力 PPTX のファイル名",
)
@click.option(
    "--rules",
    type=click.Path(exists=True, dir_okay=False, readable=True, path_type=Path),
    default=DEFAULT_RULES_PATH,
    show_default=True,
    help="検証ルール設定ファイル",
)
@click.option(
<<<<<<< HEAD
=======
    "--brief-cards",
    type=click.Path(exists=False, dir_okay=False, readable=True, path_type=Path),
    default=DEFAULT_BRIEF_OUTPUT_DIR / "brief_cards.json",
    show_default=True,
    help="工程3の brief_cards.json",
)
@click.option(
    "--brief-log",
    type=click.Path(exists=False, dir_okay=False, path_type=Path),
    default=DEFAULT_BRIEF_OUTPUT_DIR / "brief_log.json",
    show_default=True,
    help="工程3の brief_log.json（任意）",
)
@click.option(
    "--brief-meta",
    type=click.Path(exists=False, dir_okay=False, path_type=Path),
    default=DEFAULT_BRIEF_OUTPUT_DIR / "ai_generation_meta.json",
    show_default=True,
    help="工程3の ai_generation_meta.json（任意）",
)
@click.option(
>>>>>>> 9a34ddbf
    "--branding",
    type=click.Path(exists=True, dir_okay=False, readable=True, path_type=Path),
    default=None,
    show_default=str(DEFAULT_BRANDING_PATH),
    help="ブランド設定ファイル",
)
@click.option(
    "--export-pdf",
    is_flag=True,
    help="LibreOffice を利用して PDF を追加出力する",
)
@click.option(
    "--pdf-mode",
    type=click.Choice(["both", "only"], case_sensitive=False),
    default="both",
    show_default=True,
    help="PDF 出力時の挙動。only では PPTX を保存しない",
)
@click.option(
    "--pdf-output",
    type=str,
    default="proposal.pdf",
    show_default=True,
    help="出力 PDF ファイル名",
)
@click.option(
    "--libreoffice-path",
    type=click.Path(exists=True, dir_okay=False, readable=True, path_type=Path),
    default=None,
    help="LibreOffice (soffice) 実行ファイルのパス",
)
@click.option(
    "--pdf-timeout",
    type=int,
    default=120,
    show_default=True,
    help="LibreOffice 変換のタイムアウト秒",
)
@click.option(
    "--pdf-retries",
    type=int,
    default=2,
    show_default=True,
    help="LibreOffice 変換の最大リトライ回数",
)
@click.option(
    "--polisher/--no-polisher",
    "polisher_toggle",
    default=None,
    help="Open XML Polisher を実行するかを明示的に指定する（設定ファイル値を上書き）",
)
@click.option(
    "--polisher-path",
    type=click.Path(exists=True, dir_okay=False, readable=True, path_type=Path),
    default=None,
    help="Open XML Polisher (.exe / .dll) もしくはラッパースクリプトのパス",
)
@click.option(
    "--polisher-rules",
    type=click.Path(exists=True, dir_okay=False, readable=True, path_type=Path),
    default=None,
    help="Polisher へ渡すルール設定ファイル",
)
@click.option(
    "--polisher-timeout",
    type=int,
    default=None,
    help="Polisher 実行のタイムアウト秒（設定ファイル値を上書き）",
)
@click.option(
    "--polisher-arg",
    "polisher_args",
    multiple=True,
    help="Polisher へ渡す追加引数（{pptx}, {rules} をプレースホルダーとして利用可能）",
)
@click.option(
    "--polisher-cwd",
    type=click.Path(exists=True, file_okay=False, dir_okay=True, path_type=Path),
    default=None,
    help="Polisher 実行時のカレントディレクトリ",
)
@click.option(
    "--emit-structure-snapshot",
    is_flag=True,
    help="Analyzer の構造スナップショット (analysis_snapshot.json) を出力する",
)
def gen(  # noqa: PLR0913
    generate_ready_path: Path,
    output_dir: Path,
    pptx_name: str,
    rules: Path,
<<<<<<< HEAD
=======
    brief_cards: Path,
    brief_log: Path,
    brief_meta: Path,
>>>>>>> 9a34ddbf
    branding: Optional[Path],
    export_pdf: bool,
    pdf_mode: str,
    pdf_output: str,
    libreoffice_path: Optional[Path],
    pdf_timeout: int,
    pdf_retries: int,
    polisher_toggle: bool | None,
    polisher_path: Optional[Path],
    polisher_rules: Optional[Path],
    polisher_timeout: Optional[int],
    polisher_args: tuple[str, ...],
    polisher_cwd: Optional[Path],
    emit_structure_snapshot: bool,
) -> None:
    """generate_ready.json から PPTX / PDF / 監査ログを生成する。"""

    if not export_pdf and pdf_mode != "both":
        click.echo("--pdf-mode は --export-pdf と併用してください", err=True)
        raise click.exceptions.Exit(code=2)

    try:
        generate_ready = GenerateReadyDocument.parse_file(generate_ready_path)
    except Exception as exc:  # noqa: BLE001
        click.echo(f"generate_ready.json の読み込みに失敗しました: {exc}", err=True)
        raise click.exceptions.Exit(code=4) from exc

    template_path_str = generate_ready.meta.template_path
    if not template_path_str:
        click.echo(
            "generate_ready.json に template_path が含まれていません。工程4を最新仕様で再実行するか、テンプレート情報を埋め込んでください。",
            err=True,
        )
        raise click.exceptions.Exit(code=2)

    template_path = Path(template_path_str)
    if not template_path.is_absolute():
        candidate = (generate_ready_path.parent / template_path).resolve()
        template_path = candidate if candidate.exists() else template_path
    if not template_path.exists():
        click.echo(f"テンプレートファイルが見つかりません: {template_path}", err=True)
        raise click.exceptions.Exit(code=4)

    rules_config = RulesConfig.load(rules)
    branding_config, branding_artifact = _prepare_branding(template_path, branding)
    analyzer_options = _build_analyzer_options(
        rules_config, branding_config, emit_structure_snapshot
    )
    pdf_options = PdfExportOptions(
        enabled=export_pdf,
        mode=pdf_mode,
        output_filename=pdf_output,
        soffice_path=libreoffice_path,
        timeout_sec=pdf_timeout,
        max_retries=pdf_retries,
    )
    polisher_options = _build_polisher_options(
        rules_config,
        polisher_toggle=polisher_toggle,
        polisher_path=polisher_path,
        polisher_rules=polisher_rules,
        polisher_timeout=polisher_timeout,
        polisher_args=polisher_args,
        polisher_cwd=polisher_cwd,
        rules_path=rules,
    )

<<<<<<< HEAD
    mapping_meta: dict[str, object] = {
        "generate_ready_path": str(generate_ready_path),
        "generate_ready_generated_at": generate_ready.meta.generated_at,
        "template_version": generate_ready.meta.template_version,
        "template_path": str(template_path),
    }
=======
    try:
        mapping_context = _run_mapping_pipeline(
            spec=spec,
            output_dir=output_dir,
            rules_config=rules_config,
            refiner_options=refiner_options,
            branding_artifact=branding_artifact,
            brief_cards=brief_cards,
            brief_log=brief_log if brief_log.exists() else None,
            brief_meta=brief_meta if brief_meta.exists() else None,
            require_brief=True,
            layouts=layouts,
            draft_output=draft_output,
            template=template,
        )
    except SpecValidationError as exc:
        _echo_errors("業務ルール検証に失敗しました", exc.errors)
        raise click.exceptions.Exit(code=3) from exc
    except BriefNormalizationError as exc:
        click.echo(f"ブリーフ成果物の読み込みに失敗しました: {exc}", err=True)
        raise click.exceptions.Exit(code=4) from exc
    except Exception as exc:  # noqa: BLE001
        logging.exception("パイプライン実行中にエラーが発生しました")
        raise click.exceptions.Exit(code=1) from exc
>>>>>>> 9a34ddbf

    base_artifacts: dict[str, object] = {
        "generate_ready": generate_ready,
        "generate_ready_path": str(generate_ready_path),
        "mapping_meta": mapping_meta,
    }

    mapping_log_path = generate_ready_path.with_name("mapping_log.json")
    if mapping_log_path.exists():
        base_artifacts["mapping_log_path"] = str(mapping_log_path)
        try:
            mapping_log = json.loads(mapping_log_path.read_text(encoding="utf-8"))
        except Exception as exc:  # noqa: BLE001
            logger.warning("mapping_log.json の読み込みに失敗しました: %s", exc)
        else:
            meta_payload = mapping_log.get("meta")
            if isinstance(meta_payload, dict):
                mapping_meta.update(meta_payload)
    fallback_path = generate_ready_path.with_name("fallback_report.json")
    if fallback_path.exists():
        base_artifacts["mapping_fallback_report_path"] = str(fallback_path)

    try:
        render_context = _run_render_pipeline(
            generate_ready=generate_ready,
            generate_ready_path=generate_ready_path,
            output_dir=output_dir,
            template=template_path,
            pptx_name=pptx_name,
            branding_config=branding_config,
            branding_artifact=branding_artifact,
            analyzer_options=analyzer_options,
            pdf_options=pdf_options,
            polisher_options=polisher_options,
            base_artifacts=base_artifacts,
        )
    except PdfExportError as exc:
        click.echo(f"PDF 出力に失敗しました: {exc}", err=True)
        raise click.exceptions.Exit(code=5) from exc
    except PolisherError as exc:
        click.echo(f"Polisher の実行に失敗しました: {exc}", err=True)
        raise click.exceptions.Exit(code=6) from exc
    except FileNotFoundError as exc:
        click.echo(f"ファイルが見つかりません: {exc}", err=True)
        raise click.exceptions.Exit(code=4) from exc
    except Exception as exc:  # noqa: BLE001
        logging.exception("パイプライン実行中にエラーが発生しました")
        raise click.exceptions.Exit(code=1) from exc

    analysis_path = render_context.artifacts.get("analysis_path")
    _emit_review_engine_analysis(render_context, analysis_path)
    audit_path = _write_audit_log(render_context)
    _echo_render_outputs(render_context, audit_path)


@app.command("content")
@click.argument(
    "brief_path",
    type=click.Path(exists=True, dir_okay=False, readable=True, path_type=Path),
)
@click.option(
    "--output",
    "-o",
    "output_dir",
    type=click.Path(file_okay=False, dir_okay=True, path_type=Path),
    default=DEFAULT_BRIEF_OUTPUT_DIR,
    show_default=True,
    help="ブリーフ成果物を保存するディレクトリ",
)
@click.option(
    "--card-limit",
    type=click.IntRange(1, None),
    default=None,
    help="生成するカード枚数の上限",
)
def content(
    brief_path: Path,
    output_dir: Path,
    card_limit: int | None,
) -> None:
    """工程3 ブリーフ正規化: BriefCard 成果物を生成する。"""

    try:
        source = BriefSourceDocument.parse_file(brief_path)
    except FileNotFoundError as exc:
        click.echo(f"ブリーフ入力ファイルが見つかりません: {exc}", err=True)
        raise click.exceptions.Exit(code=2) from exc
    except (json.JSONDecodeError, ValidationError) as exc:
        click.echo(f"ブリーフ入力の解析に失敗しました: {exc}", err=True)
        raise click.exceptions.Exit(code=2) from exc

    policy_path = DEFAULT_BRIEF_POLICY_PATH
    try:
        policy_set = load_brief_policy_set(policy_path)
    except BriefPolicyError as exc:
        click.echo(f"ブリーフポリシーの読み込みに失敗しました: {exc}", err=True)
        raise click.exceptions.Exit(code=4) from exc

    orchestrator = BriefAIOrchestrator(policy_set)
    try:
        document, meta, ai_logs = orchestrator.generate_document(
            source,
            policy_id=None,
            card_limit=card_limit,
        )
    except BriefAIOrchestrationError as exc:
        click.echo(f"ブリーフカードの生成に失敗しました: {exc}", err=True)
        raise click.exceptions.Exit(code=4) from exc

    output_dir.mkdir(parents=True, exist_ok=True)
    cards_path = output_dir / "brief_cards.json"
    log_path = output_dir / "brief_log.json"
    ai_log_path = output_dir / "brief_ai_log.json"
    meta_path = output_dir / "ai_generation_meta.json"
    story_outline_path = output_dir / "brief_story_outline.json"
    audit_path = output_dir / "audit_log.json"

    _dump_json(cards_path, document.model_dump(mode="json", exclude_none=True))
    _dump_json(log_path, [])
    _dump_json(
        ai_log_path,
        [record.model_dump(mode="json", exclude_none=True) for record in ai_logs],
    )
    _dump_json(meta_path, meta.model_dump(mode="json", exclude_none=True))
    _dump_json(story_outline_path, _build_brief_story_outline(document))

    audit_payload = {
        "brief_normalization": {
            "generated_at": meta.generated_at.isoformat(),
            "policy_id": meta.policy_id,
            "input_hash": meta.input_hash,
            "outputs": {
                "brief_cards": str(cards_path.resolve()),
                "brief_log": str(log_path.resolve()),
                "brief_ai_log": str(ai_log_path.resolve()),
                "ai_generation_meta": str(meta_path.resolve()),
                "brief_story_outline": str(story_outline_path.resolve()),
            },
            "statistics": meta.statistics,
        }
    }
    _dump_json(audit_path, audit_payload)

    click.echo(f"Brief Cards: {cards_path}")
    click.echo(f"Brief Log: {log_path}")
    click.echo(f"Brief AI Log: {ai_log_path}")
    click.echo(f"AI Generation Meta: {meta_path}")
    click.echo(f"Brief Story Outline: {story_outline_path}")
    click.echo(f"Audit Log: {audit_path}")


@app.command("outline")
@click.argument(
    "spec_path",
    type=click.Path(exists=True, dir_okay=False, readable=True, path_type=Path),
)
@click.option(
    "--layouts",
    type=click.Path(exists=True, dir_okay=False, readable=True, path_type=Path),
    default=None,
    help="工程2で生成した layouts.jsonl のパス",
)
@click.option(
    "--output",
    "-o",
    "output_dir",
    type=click.Path(file_okay=False, dir_okay=True, path_type=Path),
    default=Path(".pptx/draft"),
    show_default=True,
    help="ドラフト成果物を保存するディレクトリ",
)
@click.option(
    "--draft-filename",
    type=str,
    default="draft_draft.json",
    show_default=True,
    help="ドラフト案ファイル名",
)
@click.option(
    "--approved-filename",
    type=str,
    default="draft_approved.json",
    show_default=True,
    help="承認済みドラフトファイル名",
)
@click.option(
    "--log-filename",
    type=str,
    default="draft_review_log.json",
    show_default=True,
    help="ドラフトレビュー ログのファイル名",
)
@click.option(
    "--meta-filename",
    type=str,
    default="draft_meta.json",
    show_default=True,
    help="ドラフトメタ情報のファイル名",
)
@click.option(
    "--target-length",
    type=int,
    default=None,
    help="目標スライド枚数",
)
@click.option(
    "--structure-pattern",
    type=str,
    default=None,
    help="章構成パターン名",
)
@click.option(
    "--appendix-limit",
    type=int,
    default=5,
    show_default=True,
    help="付録枚数の上限",
)
@click.option(
    "--chapter-templates-dir",
    type=click.Path(file_okay=False, dir_okay=True, path_type=Path),
    default=DEFAULT_CHAPTER_TEMPLATES_DIR,
    show_default=True,
    help="章テンプレート辞書ディレクトリ",
)
@click.option(
    "--chapter-template",
    type=str,
    default=None,
    help="適用する章テンプレート ID",
)
@click.option(
    "--import-analysis",
    "analysis_summary_path",
    type=click.Path(exists=True, dir_okay=False, readable=True, path_type=Path),
    default=None,
    help="analysis_summary.json のパス",
)
@click.option(
    "--return-reasons-path",
    type=click.Path(dir_okay=False, writable=False, path_type=Path),
    default=DEFAULT_RETURN_REASONS_PATH,
    show_default=True,
    help="差戻し理由テンプレート辞書のパス",
)
@click.option(
    "--return-reasons",
    is_flag=True,
    default=False,
    help="差戻し理由テンプレート一覧を表示して終了する",
)
@click.option(
    "--show-layout-reasons",
    is_flag=True,
    default=False,
    help="layout_hint 候補のスコア内訳を表示する",
)
@click.option(
    "--brief-cards",
    type=click.Path(exists=False, dir_okay=False, readable=True, path_type=Path),
    default=DEFAULT_BRIEF_OUTPUT_DIR / "brief_cards.json",
    show_default=True,
    help="工程3の brief_cards.json",
)
@click.option(
    "--brief-log",
    type=click.Path(exists=False, dir_okay=False, path_type=Path),
    default=DEFAULT_BRIEF_OUTPUT_DIR / "brief_log.json",
    show_default=True,
    help="工程3の brief_log.json（任意）",
)
@click.option(
    "--brief-meta",
    type=click.Path(exists=False, dir_okay=False, path_type=Path),
    default=DEFAULT_BRIEF_OUTPUT_DIR / "ai_generation_meta.json",
    show_default=True,
    help="工程3の ai_generation_meta.json（任意）",
)
def outline(
    spec_path: Path,
    layouts: Path | None,
    output_dir: Path,
    draft_filename: str,
    approved_filename: str,
    log_filename: str,
    meta_filename: str,
    target_length: int | None,
    structure_pattern: str | None,
    appendix_limit: int,
    chapter_templates_dir: Path,
    chapter_template: str | None,
    analysis_summary_path: Path | None,
    return_reasons_path: Path,
    return_reasons: bool,
    show_layout_reasons: bool,
    brief_cards: Path,
    brief_log: Path,
    brief_meta: Path,
) -> None:
    """工程4 ドラフト構成（アウトライン）を生成する。"""

    if return_reasons:
        reasons = load_return_reasons(return_reasons_path)
        if not reasons:
            click.echo(f"差戻し理由テンプレートが見つかりません: {return_reasons_path}")
        else:
            click.echo("差戻し理由テンプレート一覧:")
            for reason in reasons:
                label = f"{reason.code} ({reason.severity})"
                if reason.label and reason.label != reason.code:
                    label += f" - {reason.label}"
                click.echo(f"- {label}")
        return

    try:
        spec = _load_jobspec(spec_path)
    except SpecValidationError as exc:
        _echo_errors("スキーマ検証に失敗しました", exc.errors)
        raise click.exceptions.Exit(code=2) from exc

    templates_dir = chapter_templates_dir if chapter_templates_dir.exists() else None

    try:
        result = _execute_outline(
            spec=spec,
            layouts=layouts,
            output_dir=output_dir,
            draft_filename=draft_filename,
            approved_filename=approved_filename,
            log_filename=log_filename,
            meta_filename=meta_filename,
            target_length=target_length,
            structure_pattern=structure_pattern,
            appendix_limit=appendix_limit,
            chapter_templates_dir=templates_dir,
            chapter_template=chapter_template,
            analysis_summary_path=analysis_summary_path,
            brief_cards=brief_cards,
            brief_log=brief_log if brief_log.exists() else None,
            brief_meta=brief_meta if brief_meta.exists() else None,
            require_brief=True,
        )
    except BriefNormalizationError as exc:
        click.echo(f"ブリーフ成果物の読み込みに失敗しました: {exc}", err=True)
        raise click.exceptions.Exit(code=4) from exc
    except DraftStructuringError as exc:
        click.echo(f"ドラフト構成の生成に失敗しました: {exc}", err=True)
        raise click.exceptions.Exit(code=4) from exc
    except FileNotFoundError as exc:
        click.echo(f"ファイルが見つかりません: {exc}", err=True)
        raise click.exceptions.Exit(code=4) from exc
    except Exception as exc:  # noqa: BLE001
        logging.exception("outline 実行中にエラーが発生しました")
        raise click.exceptions.Exit(code=1) from exc
    _print_outline_result(result, show_layout_reasons=show_layout_reasons)


@app.command("compose")
@click.argument(
    "spec_path",
    type=click.Path(exists=True, dir_okay=False, readable=True, path_type=Path),
)
@click.option(
    "--layouts",
    type=click.Path(exists=True, dir_okay=False, readable=True, path_type=Path),
    default=None,
    help="工程2で生成した layouts.jsonl のパス",
)
@click.option(
    "--draft-output",
    type=click.Path(file_okay=False, dir_okay=True, path_type=Path),
    default=Path(".pptx/draft"),
    show_default=True,
    help="ドラフト成果物を保存するディレクトリ",
)
@click.option(
    "--draft-filename",
    type=str,
    default="draft_draft.json",
    show_default=True,
    help="ドラフト案ファイル名",
)
@click.option(
    "--approved-filename",
    type=str,
    default="draft_approved.json",
    show_default=True,
    help="承認済みドラフトファイル名",
)
@click.option(
    "--log-filename",
    type=str,
    default="draft_review_log.json",
    show_default=True,
    help="ドラフトレビュー ログのファイル名",
)
@click.option(
    "--meta-filename",
    type=str,
    default="draft_meta.json",
    show_default=True,
    help="ドラフトメタ情報のファイル名",
)
@click.option(
    "--target-length",
    type=int,
    default=None,
    help="目標スライド枚数",
)
@click.option(
    "--structure-pattern",
    type=str,
    default=None,
    help="章構成パターン名",
)
@click.option(
    "--appendix-limit",
    type=int,
    default=5,
    show_default=True,
    help="付録枚数の上限",
)
@click.option(
    "--chapter-templates-dir",
    type=click.Path(file_okay=False, dir_okay=True, path_type=Path),
    default=DEFAULT_CHAPTER_TEMPLATES_DIR,
    show_default=True,
    help="章テンプレート辞書ディレクトリ",
)
@click.option(
    "--chapter-template",
    type=str,
    default=None,
    help="適用する章テンプレート ID",
)
@click.option(
    "--import-analysis",
    "analysis_summary_path",
    type=click.Path(exists=True, dir_okay=False, readable=True, path_type=Path),
    default=None,
    help="analysis_summary.json のパス",
)
@click.option(
    "--show-layout-reasons",
    is_flag=True,
    default=False,
    help="layout_hint 候補のスコア内訳を表示する",
)
@click.option(
    "--output",
    "-o",
    "output_dir",
    type=click.Path(file_okay=False, dir_okay=True, path_type=Path),
    default=Path(".pptx/gen"),
    show_default=True,
<<<<<<< HEAD
    help="generate_ready.json 等の出力ディレクトリ",
=======
    help="rendering_ready.json 等の出力ディレクトリ",
>>>>>>> 9a34ddbf
)
@click.option(
    "--rules",
    type=click.Path(exists=True, dir_okay=False, readable=True, path_type=Path),
    default=DEFAULT_RULES_PATH,
    show_default=True,
    help="検証ルール設定ファイル",
)
@click.option(
    "--template",
    "-t",
    type=click.Path(exists=True, dir_okay=False, readable=True, path_type=Path),
    default=None,
    help="generate_ready.json に埋め込むテンプレートファイル（必須）",
)
@click.option(
    "--branding",
    type=click.Path(exists=True, dir_okay=False, readable=True, path_type=Path),
    default=None,
    show_default=str(DEFAULT_BRANDING_PATH),
    help="ブランド設定ファイル（任意）",
)
@click.option(
    "--brief-cards",
    type=click.Path(exists=True, dir_okay=False, readable=True, path_type=Path),
    default=DEFAULT_BRIEF_OUTPUT_DIR / "brief_cards.json",
    show_default=True,
    help="工程3の brief_cards.json",
)
@click.option(
    "--brief-log",
    type=click.Path(exists=False, dir_okay=False, path_type=Path),
    default=DEFAULT_BRIEF_OUTPUT_DIR / "brief_log.json",
    show_default=True,
    help="工程3の brief_log.json（任意）",
)
@click.option(
    "--brief-meta",
    type=click.Path(exists=False, dir_okay=False, path_type=Path),
    default=DEFAULT_BRIEF_OUTPUT_DIR / "ai_generation_meta.json",
    show_default=True,
    help="工程3の ai_generation_meta.json（任意）",
)
def compose(  # noqa: PLR0913
    spec_path: Path,
    layouts: Path | None,
    draft_output: Path,
    draft_filename: str,
    approved_filename: str,
    log_filename: str,
    meta_filename: str,
    target_length: int | None,
    structure_pattern: str | None,
    appendix_limit: int,
    chapter_templates_dir: Path,
    chapter_template: str | None,
    analysis_summary_path: Path | None,
    show_layout_reasons: bool,
    output_dir: Path,
    rules: Path,
    template: Optional[Path],
    branding: Optional[Path],
    brief_cards: Path,
    brief_log: Path,
    brief_meta: Path,
) -> None:
    """工程4+5 を連続実行しドラフトとマッピング成果物を生成する。"""

    try:
        spec = _load_jobspec(spec_path)
    except SpecValidationError as exc:
        _echo_errors("スキーマ検証に失敗しました", exc.errors)
        raise click.exceptions.Exit(code=2) from exc

    templates_dir = chapter_templates_dir if chapter_templates_dir.exists() else None

    try:
        outline_result = _execute_outline(
            spec=spec,
            layouts=layouts,
            output_dir=draft_output,
            draft_filename=draft_filename,
            approved_filename=approved_filename,
            log_filename=log_filename,
            meta_filename=meta_filename,
            target_length=target_length,
            structure_pattern=structure_pattern,
            appendix_limit=appendix_limit,
            chapter_templates_dir=templates_dir,
            chapter_template=chapter_template,
            analysis_summary_path=analysis_summary_path,
            brief_cards=brief_cards,
            brief_log=brief_log if brief_log.exists() else None,
            brief_meta=brief_meta if brief_meta.exists() else None,
            require_brief=True,
        )
    except BriefNormalizationError as exc:
        click.echo(f"ブリーフ成果物の読み込みに失敗しました: {exc}", err=True)
        raise click.exceptions.Exit(code=4) from exc
    except DraftStructuringError as exc:
        click.echo(f"ドラフト構成の生成に失敗しました: {exc}", err=True)
        raise click.exceptions.Exit(code=4) from exc
    except FileNotFoundError as exc:
        click.echo(f"ファイルが見つかりません: {exc}", err=True)
        raise click.exceptions.Exit(code=4) from exc
    except Exception as exc:  # noqa: BLE001
        logging.exception("compose 実行中にアウトライン工程でエラーが発生しました")
        raise click.exceptions.Exit(code=1) from exc

    _print_outline_result(outline_result, show_layout_reasons=show_layout_reasons)

    rules_config = RulesConfig.load(rules)
    branding_config, branding_artifact = _prepare_branding(template, branding)
    refiner_options = _build_refiner_options(rules_config, branding_config)

    try:
        mapping_context = _run_mapping_pipeline(
            spec=spec,
            output_dir=output_dir,
            rules_config=rules_config,
            refiner_options=refiner_options,
            branding_artifact=branding_artifact,
            brief_cards=brief_cards,
            brief_log=brief_log if brief_log.exists() else None,
            brief_meta=brief_meta if brief_meta.exists() else None,
            require_brief=True,
            layouts=layouts,
            draft_output=draft_output,
            template=template,
            draft_context=outline_result.context,
            draft_options=DraftStructuringOptions(
                layouts_path=layouts,
                output_dir=draft_output,
                draft_filename=draft_filename,
                approved_filename=approved_filename,
                log_filename=log_filename,
            ),
        )
    except ValueError as exc:
        click.echo(str(exc), err=True)
        raise click.exceptions.Exit(code=2) from exc
    except SpecValidationError as exc:
        _echo_errors("業務ルール検証に失敗しました", exc.errors)
        raise click.exceptions.Exit(code=3) from exc
    except BriefNormalizationError as exc:
        click.echo(f"ブリーフ成果物の読み込みに失敗しました: {exc}", err=True)
        raise click.exceptions.Exit(code=4) from exc
    except Exception as exc:  # noqa: BLE001
        logging.exception("compose 実行中にマッピング工程でエラーが発生しました")
        raise click.exceptions.Exit(code=1) from exc

    _echo_mapping_outputs(mapping_context)


@app.command("mapping")
<<<<<<< HEAD
=======
@click.argument(
    "spec_path",
    type=click.Path(exists=True, dir_okay=False, readable=True, path_type=Path),
)
@click.option(
    "--output",
    "-o",
    "output_dir",
    type=click.Path(file_okay=False, dir_okay=True, path_type=Path),
    default=Path(".pptx/gen"),
    show_default=True,
    help="rendering_ready.json 等の出力ディレクトリ",
)
@click.option(
    "--rules",
    type=click.Path(exists=True, dir_okay=False, readable=True, path_type=Path),
    default=DEFAULT_RULES_PATH,
    show_default=True,
    help="検証ルール設定ファイル",
)
@click.option(
    "--layouts",
    type=click.Path(exists=True, dir_okay=False, readable=True, path_type=Path),
    default=None,
    help="layouts.jsonl のパス",
)
@click.option(
    "--draft-output",
    type=click.Path(file_okay=False, dir_okay=True, path_type=Path),
    default=Path(".pptx/draft"),
    show_default=True,
    help="draft_draft.json / draft_approved.json の出力先",
)
@click.option(
    "--template",
    "-t",
    type=click.Path(exists=True, dir_okay=False, readable=True, path_type=Path),
    default=None,
    help="ブランド抽出に利用するテンプレートファイル（任意）",
)
@click.option(
    "--branding",
    type=click.Path(exists=True, dir_okay=False, readable=True, path_type=Path),
    default=None,
    show_default=str(DEFAULT_BRANDING_PATH),
    help="ブランド設定ファイル（任意）",
)
@click.option(
    "--brief-cards",
    type=click.Path(exists=True, dir_okay=False, readable=True, path_type=Path),
    default=DEFAULT_BRIEF_OUTPUT_DIR / "brief_cards.json",
    show_default=True,
    help="工程3の brief_cards.json",
)
@click.option(
    "--brief-log",
    type=click.Path(exists=False, dir_okay=False, path_type=Path),
    default=DEFAULT_BRIEF_OUTPUT_DIR / "brief_log.json",
    show_default=True,
    help="工程3の brief_log.json（任意）",
)
@click.option(
    "--brief-meta",
    type=click.Path(exists=False, dir_okay=False, path_type=Path),
    default=DEFAULT_BRIEF_OUTPUT_DIR / "ai_generation_meta.json",
    show_default=True,
    help="工程3の ai_generation_meta.json（任意）",
)
def mapping(  # noqa: PLR0913
    spec_path: Path,
    output_dir: Path,
    rules: Path,
    layouts: Optional[Path],
    draft_output: Path,
    template: Optional[Path],
    branding: Optional[Path],
    brief_cards: Path,
    brief_log: Path,
    brief_meta: Path,
) -> None:
    """工程5 マッピングを実行し rendering_ready.json を生成する。"""
    try:
        spec = _load_jobspec(spec_path)
    except SpecValidationError as exc:
        _echo_errors("スキーマ検証に失敗しました", exc.errors)
        raise click.exceptions.Exit(code=2) from exc

    rules_config = RulesConfig.load(rules)
    branding_config, branding_artifact = _prepare_branding(template, branding)
    refiner_options = _build_refiner_options(rules_config, branding_config)

    try:
        context = _run_mapping_pipeline(
            spec=spec,
            output_dir=output_dir,
            rules_config=rules_config,
            refiner_options=refiner_options,
            branding_artifact=branding_artifact,
            brief_cards=brief_cards,
            brief_log=brief_log if brief_log.exists() else None,
            brief_meta=brief_meta if brief_meta.exists() else None,
            require_brief=True,
            layouts=layouts,
            draft_output=draft_output,
            template=template,
        )
    except SpecValidationError as exc:
        _echo_errors("業務ルール検証に失敗しました", exc.errors)
        raise click.exceptions.Exit(code=3) from exc
    except BriefNormalizationError as exc:
        click.echo(f"ブリーフ成果物の読み込みに失敗しました: {exc}", err=True)
        raise click.exceptions.Exit(code=4) from exc
    except Exception as exc:  # noqa: BLE001
        logging.exception("マッピング実行中にエラーが発生しました")
        raise click.exceptions.Exit(code=1) from exc

    _echo_mapping_outputs(context)


@app.command("render")
>>>>>>> 9a34ddbf
@click.argument(
    "spec_path",
    type=click.Path(exists=True, dir_okay=False, readable=True, path_type=Path),
)
@click.option(
    "--output",
    "-o",
    "output_dir",
    type=click.Path(file_okay=False, dir_okay=True, path_type=Path),
    default=Path(".pptx/gen"),
    show_default=True,
    help="generate_ready.json 等の出力ディレクトリ",
)
@click.option(
    "--rules",
    type=click.Path(exists=True, dir_okay=False, readable=True, path_type=Path),
    default=DEFAULT_RULES_PATH,
    show_default=True,
    help="検証ルール設定ファイル",
)
@click.option(
    "--layouts",
    type=click.Path(exists=True, dir_okay=False, readable=True, path_type=Path),
    default=None,
    help="layouts.jsonl のパス",
)
@click.option(
    "--draft-output",
    type=click.Path(file_okay=False, dir_okay=True, path_type=Path),
    default=Path(".pptx/draft"),
    show_default=True,
    help="draft_draft.json / draft_approved.json の出力先",
)
@click.option(
    "--template",
    "-t",
    type=click.Path(exists=True, dir_okay=False, readable=True, path_type=Path),
    default=None,
    help="generate_ready.json に埋め込むテンプレートファイル（必須）",
)
@click.option(
    "--branding",
    type=click.Path(exists=True, dir_okay=False, readable=True, path_type=Path),
    default=None,
    show_default=str(DEFAULT_BRANDING_PATH),
    help="ブランド設定ファイル（任意）",
)
@click.option(
    "--brief-cards",
    type=click.Path(exists=True, dir_okay=False, readable=True, path_type=Path),
    default=DEFAULT_BRIEF_OUTPUT_DIR / "brief_cards.json",
    show_default=True,
    help="工程3の brief_cards.json",
)
@click.option(
    "--brief-log",
    type=click.Path(exists=False, dir_okay=False, path_type=Path),
    default=DEFAULT_BRIEF_OUTPUT_DIR / "brief_log.json",
    show_default=True,
    help="工程3の brief_log.json（任意）",
)
@click.option(
    "--brief-meta",
    type=click.Path(exists=False, dir_okay=False, path_type=Path),
    default=DEFAULT_BRIEF_OUTPUT_DIR / "ai_generation_meta.json",
    show_default=True,
    help="工程3の ai_generation_meta.json（任意）",
)
def mapping(  # noqa: PLR0913
    spec_path: Path,
    output_dir: Path,
    rules: Path,
    layouts: Optional[Path],
    draft_output: Path,
    template: Optional[Path],
    branding: Optional[Path],
    brief_cards: Path,
    brief_log: Path,
    brief_meta: Path,
) -> None:
<<<<<<< HEAD
    """工程5 マッピングを実行し generate_ready.json を生成する。"""
    try:
        spec = _load_jobspec(spec_path)
    except SpecValidationError as exc:
        _echo_errors("スキーマ検証に失敗しました", exc.errors)
        raise click.exceptions.Exit(code=2) from exc
=======
    """工程6 レンダリングを実行し PPTX / PDF / 解析結果を生成する。"""
    if not export_pdf and pdf_mode != "both":
        click.echo("--pdf-mode は --export-pdf と併用してください", err=True)
        raise click.exceptions.Exit(code=2)
>>>>>>> 9a34ddbf

    rules_config = RulesConfig.load(rules)
    branding_config, branding_artifact = _prepare_branding(template, branding)
    refiner_options = _build_refiner_options(rules_config, branding_config)

    try:
        context = _run_mapping_pipeline(
            spec=spec,
            output_dir=output_dir,
            rules_config=rules_config,
            refiner_options=refiner_options,
            branding_artifact=branding_artifact,
            brief_cards=brief_cards,
            brief_log=brief_log if brief_log.exists() else None,
            brief_meta=brief_meta if brief_meta.exists() else None,
            require_brief=True,
            layouts=layouts,
            draft_output=draft_output,
            template=template,
        )
    except ValueError as exc:
        click.echo(str(exc), err=True)
        raise click.exceptions.Exit(code=2) from exc
    except SpecValidationError as exc:
        _echo_errors("業務ルール検証に失敗しました", exc.errors)
        raise click.exceptions.Exit(code=3) from exc
    except BriefNormalizationError as exc:
        click.echo(f"ブリーフ成果物の読み込みに失敗しました: {exc}", err=True)
        raise click.exceptions.Exit(code=4) from exc
    except Exception as exc:  # noqa: BLE001
        logging.exception("マッピング実行中にエラーが発生しました")
        raise click.exceptions.Exit(code=1) from exc

    _echo_mapping_outputs(context)


@app.command("tpl-extract")
@click.option(
    "--template",
    "-t",
    "template_path",
    type=click.Path(dir_okay=False, readable=True, path_type=Path),
    required=True,
    help="抽出対象の PPTX テンプレートファイル",
)
@click.option(
    "--layout",
    type=str,
    default=None,
    help="抽出対象レイアウト名のフィルタ（前方一致）",
)
@click.option(
    "--anchor",
    type=str,
    default=None,
    help="抽出対象アンカー名のフィルタ（前方一致）",
)
@click.option(
    "--format",
    type=click.Choice(["json", "yaml"], case_sensitive=False),
    default="json",
    show_default=True,
    help="出力形式",
)
@click.option(
    "--output",
    "-o",
    "output_dir",
    type=click.Path(file_okay=False, dir_okay=True, path_type=Path),
    default=Path(".pptx/extract"),
    show_default=True,
    help="テンプレート仕様とブランド設定を保存するディレクトリ",
)
def tpl_extract(
    template_path: Path,
    output_dir: Path,
    layout: Optional[str],
    anchor: Optional[str],
    format: str,
) -> None:
    """テンプレートファイルから図形・プレースホルダー情報を抽出してJSON仕様の雛形を生成する。"""
    try:
        # オプション設定
        extractor_options = TemplateExtractorOptions(
            template_path=template_path,
            output_path=None,
            layout_filter=layout,
            anchor_filter=anchor,
            format=format.lower(),
        )
        
        # 出力ディレクトリ作成
        output_dir.mkdir(parents=True, exist_ok=True)
        
        # 抽出実行
        extractor = TemplateExtractor(extractor_options)
        template_spec = extractor.extract()
        jobspec_scaffold = extractor.build_jobspec_scaffold(template_spec)
        branding_result = extract_branding_config(template_path)
        
        # 出力パス決定
        if format.lower() == "yaml":
            spec_path = output_dir / "template_spec.yaml"
        else:
            spec_path = output_dir / "template_spec.json"
        branding_output_path = output_dir / "branding.json"
        jobspec_output_path = spec_path.with_name("jobspec.json")
        
        # ファイル保存
        if format.lower() == "yaml":
            import yaml
            content = yaml.dump(
                template_spec.model_dump(),
                allow_unicode=True,
                default_flow_style=False,
                indent=2
            )
        else:
            import json
            content = json.dumps(
                template_spec.model_dump(),
                indent=2,
                ensure_ascii=False
            )
        
        spec_path.write_text(content, encoding="utf-8")
        logger.info("Saved template spec to %s", spec_path.resolve())

        branding_payload = branding_result.to_branding_payload()
        branding_text = json.dumps(branding_payload, ensure_ascii=False, indent=2)
        branding_output_path.write_text(branding_text, encoding="utf-8")
        logger.info("Saved branding payload to %s", branding_output_path.resolve())

        extractor.save_jobspec_scaffold(jobspec_scaffold, jobspec_output_path)
        logger.info("Saved jobspec scaffold to %s", jobspec_output_path.resolve())

        # 結果表示
        click.echo(f"テンプレート抽出が完了しました: {spec_path}")
        click.echo(f"ブランド設定を出力しました: {branding_output_path}")
        click.echo(f"ジョブスペック雛形を出力しました: {jobspec_output_path}")
        click.echo(f"抽出されたレイアウト数: {len(template_spec.layouts)}")
        
        total_anchors = sum(len(layout.anchors) for layout in template_spec.layouts)
        click.echo(f"抽出された図形・アンカー数: {total_anchors}")
        click.echo(f"ジョブスペックのスライド数: {len(jobspec_scaffold.slides)}")

        logger.info("Starting layout validation for %s", template_path)
        validation_options = LayoutValidationOptions(
            template_path=template_path,
            output_dir=output_dir,
        )
        validation_suite = LayoutValidationSuite(validation_options)
        validation_result = validation_suite.run()
        logger.info(
            "Layout validation finished: warnings=%d errors=%d",
            validation_result.warnings_count,
            validation_result.errors_count,
        )

        click.echo(f"Layouts: {validation_result.layouts_path}")
        click.echo(f"Diagnostics: {validation_result.diagnostics_path}")
        if validation_result.diff_report_path is not None:
            click.echo(f"Diff: {validation_result.diff_report_path}")
        click.echo(
            "検出結果: warnings=%d, errors=%d"
            % (validation_result.warnings_count, validation_result.errors_count)
        )

        if validation_result.errors_count > 0:
            click.echo(
                "レイアウト検証でエラーが検出されました。Diagnostics を確認してください。",
                err=True,
            )
            raise click.exceptions.Exit(code=6)
        if template_spec.warnings:
            click.echo(f"警告: {len(template_spec.warnings)} 件")
            for warning in template_spec.warnings:
                click.echo(f"  - {warning}", err=True)

        if template_spec.errors:
            click.echo(f"エラー: {len(template_spec.errors)} 件")
            for error in template_spec.errors:
                click.echo(f"  - {error}", err=True)

        if validation_result.errors_count > 0:
            click.echo(
                "レイアウト検証でエラーが検出されました。Diagnostics を確認してください。",
                err=True,
            )
            raise click.exceptions.Exit(code=6)

    except FileNotFoundError as exc:
        click.echo(f"ファイルが見つかりません: {exc}", err=True)
        raise click.exceptions.Exit(code=4) from exc
    except LayoutValidationError as exc:
        click.echo(f"レイアウト検証に失敗しました: {exc}", err=True)
        raise click.exceptions.Exit(code=6) from exc
    except Exception as exc:  # noqa: BLE001
        if isinstance(exc, click.exceptions.Exit):
            raise
        logging.exception("テンプレート抽出中にエラーが発生しました")
        click.echo(f"テンプレート抽出に失敗しました: {exc}", err=True)
        raise click.exceptions.Exit(code=1) from exc


@app.command("layout-validate")
@click.option(
    "--template",
    "-t",
    "template_path",
    type=click.Path(exists=True, dir_okay=False, readable=True, path_type=Path),
    required=True,
    help="検証対象の PPTX テンプレートファイル",
)
@click.option(
    "--output",
    "-o",
    "output_dir",
    type=click.Path(file_okay=False, dir_okay=True, path_type=Path),
    default=Path(".pptx/validation"),
    show_default=True,
    help="検証成果物の出力ディレクトリ",
)
@click.option(
    "--template-id",
    type=str,
    default=None,
    help="layouts.jsonl に記録するテンプレート ID",
)
@click.option(
    "--baseline",
    type=click.Path(exists=True, dir_okay=False, readable=True, path_type=Path),
    default=None,
    help="比較対象となる過去の layouts.jsonl",
)
@click.option(
    "--analyzer-snapshot",
    type=click.Path(exists=True, dir_okay=False, readable=True, path_type=Path),
    default=None,
    help="Analyzer が出力した構造スナップショット JSON",
)
def layout_validate(
    template_path: Path,
    output_dir: Path,
    template_id: Optional[str],
    baseline: Optional[Path],
    analyzer_snapshot: Optional[Path],
) -> None:
    """テンプレート構造の検証スイートを実行する。"""

    options = LayoutValidationOptions(
        template_path=template_path,
        output_dir=output_dir,
        template_id=template_id,
        baseline_path=baseline,
        analyzer_snapshot_path=analyzer_snapshot,
    )
    suite = LayoutValidationSuite(options)

    try:
        result = suite.run()
    except LayoutValidationError as exc:
        click.echo(f"レイアウト検証に失敗しました: {exc}", err=True)
        raise click.exceptions.Exit(code=6) from exc

    click.echo(f"Layouts: {result.layouts_path}")
    click.echo(f"Diagnostics: {result.diagnostics_path}")
    if result.diff_report_path is not None:
        click.echo(f"Diff: {result.diff_report_path}")
    click.echo(
        "検出結果: warnings=%d, errors=%d" % (result.warnings_count, result.errors_count)
    )


@app.command("tpl-release")
@click.option(
    "--template",
    "-t",
    "template_path",
    type=click.Path(dir_okay=False, readable=True, path_type=Path),
    required=True,
    help="リリース対象の PPTX テンプレートファイル",
)
@click.option("--brand", type=str, required=True, help="ブランド名")
@click.option("--version", type=str, required=True, help="テンプレートバージョン")
@click.option(
    "--template-id",
    type=str,
    default=None,
    help="テンプレート識別子（未指定時は brand_version を使用）",
)
@click.option(
    "--output",
    "-o",
    "output_dir",
    type=click.Path(file_okay=False, dir_okay=True, path_type=Path),
    default=Path(".pptx/release"),
    show_default=True,
    help="リリース成果物を保存するディレクトリ",
)
@click.option(
    "--generated-by",
    type=str,
    default=None,
    help="リリースメタの生成者",
)
@click.option(
    "--reviewed-by",
    type=str,
    default=None,
    help="レビュー担当者",
)
@click.option(
    "--baseline-release",
    type=click.Path(exists=True, dir_okay=False, readable=True, path_type=Path),
    default=None,
    help="比較対象となる過去の template_release.json",
)
@click.option(
    "--golden-spec",
    "golden_specs",
    type=click.Path(exists=True, dir_okay=False, readable=True, path_type=Path),
    multiple=True,
    help="テンプレ互換性検証に使用する spec ファイル（複数指定可）",
)
def tpl_release(
    template_path: Path,
    brand: str,
    version: str,
    template_id: Optional[str],
    output_dir: Path,
    generated_by: Optional[str],
    reviewed_by: Optional[str],
    baseline_release: Optional[Path],
    golden_specs: tuple[Path, ...],
) -> None:
    """テンプレート受け渡しメタと差分レポートを生成する。"""

    try:
        resolved_template_id = _resolve_template_id(template_id, brand, version)

        extractor = TemplateExtractor(TemplateExtractorOptions(template_path=template_path))
        spec = extractor.extract()

        output_dir.mkdir(parents=True, exist_ok=True)

        baseline = None
        if baseline_release is not None:
            baseline = load_template_release(baseline_release)

        resolved_golden_specs, auto_golden_warnings = _resolve_golden_specs(
            user_specs=list(golden_specs),
            baseline=baseline,
            baseline_release=baseline_release,
        )

        golden_runs: list[TemplateReleaseGoldenRun] = []
        golden_warnings: list[str] = []
        golden_errors: list[str] = []
        if resolved_golden_specs:
            golden_runs, golden_warnings, golden_errors = _run_golden_specs(
                template_path=template_path,
                golden_specs=resolved_golden_specs,
                output_dir=output_dir,
            )

        combined_warnings = golden_warnings + auto_golden_warnings

        release = build_template_release(
            template_path=template_path,
            spec=spec,
            template_id=resolved_template_id,
            brand=brand,
            version=version,
            generated_by=generated_by,
            reviewed_by=reviewed_by,
            golden_runs=golden_runs,
            extra_warnings=combined_warnings,
            extra_errors=golden_errors,
        )
        release_path = output_dir / "template_release.json"
        release_path.write_text(
            json.dumps(release.model_dump(), ensure_ascii=False, indent=2),
            encoding="utf-8",
        )
        logger.info("Saved template release to %s", release_path.resolve())

        if golden_runs:
            golden_runs_path = output_dir / "golden_runs.json"
            golden_runs_path.write_text(
                json.dumps(
                    [run.model_dump() for run in golden_runs],
                    ensure_ascii=False,
                    indent=2,
                ),
                encoding="utf-8",
            )
            logger.info("Saved golden run log to %s", golden_runs_path.resolve())

        report = build_release_report(current=release, baseline=baseline)
        report_path = output_dir / "release_report.json"
        report_path.write_text(
            json.dumps(report.model_dump(), ensure_ascii=False, indent=2),
            encoding="utf-8",
        )
        logger.info("Saved release report to %s", report_path.resolve())

        click.echo(f"テンプレートリリースメタを出力しました: {release_path}")
        click.echo(f"差分レポートを出力しました: {report_path}")
        if golden_runs:
            click.echo(f"ゴールデンサンプル結果を出力しました: {golden_runs_path}")
        if baseline_release is not None:
            click.echo(f"比較対象: {baseline_release}")

        _print_diagnostics(release.diagnostics)

        if release.diagnostics.errors:
            raise click.exceptions.Exit(code=6)

    except click.exceptions.Exit:
        raise
    except FileNotFoundError as exc:
        click.echo(f"ファイルが見つかりません: {exc}", err=True)
        raise click.exceptions.Exit(code=4) from exc
    except Exception as exc:  # noqa: BLE001
        logging.exception("テンプレートリリース生成中にエラーが発生しました")
        click.echo(f"テンプレートリリースの生成に失敗しました: {exc}", err=True)
        raise click.exceptions.Exit(code=1) from exc


def _run_golden_specs(
    *, template_path: Path, golden_specs: list[Path], output_dir: Path
) -> tuple[list[TemplateReleaseGoldenRun], list[str], list[str]]:
    results: list[TemplateReleaseGoldenRun] = []
    warnings: list[str] = []
    errors: list[str] = []

    if not golden_specs:
        return results, warnings, errors

    rules_config = RulesConfig.load(DEFAULT_RULES_PATH)
    branding_config = _load_branding_for_template(template_path, warnings)

    golden_root = output_dir / "golden_runs"

    for spec_path in golden_specs:
        run_dir = golden_root / spec_path.stem
        result = TemplateReleaseGoldenRun(
            spec_path=str(spec_path),
            status="passed",
            output_dir=str(run_dir),
        )

        try:
            spec = _load_jobspec(spec_path)
        except SpecValidationError as exc:
            detail = json.dumps(exc.errors, ensure_ascii=False)
            message = (
                f"golden spec {spec_path} のスキーマ検証に失敗しました"
            )
            result.status = "failed"
            result.errors.extend([message, detail])
            errors.append(message)
            results.append(result)
            continue
        except Exception as exc:  # noqa: BLE001
            message = f"golden spec {spec_path} の読み込みに失敗しました: {exc}"
            result.status = "failed"
            result.errors.append(message)
            errors.append(message)
            results.append(result)
            continue

        run_dir.mkdir(parents=True, exist_ok=True)
        context = PipelineContext(spec=spec, workdir=run_dir)

        renderer = SimpleRendererStep(
            RenderingOptions(
                template_path=template_path,
                output_filename=f"{spec_path.stem}.pptx",
                branding=branding_config,
            )
        )
        refiner = SimpleRefinerStep(
            RefinerOptions(
                max_bullet_level=rules_config.max_bullet_level,
            )
        )
        analyzer = SimpleAnalyzerStep(
            AnalyzerOptions(
                min_font_size=branding_config.body_font.size_pt,
                default_font_size=branding_config.body_font.size_pt,
                default_font_color=branding_config.body_font.color_hex,
                preferred_text_color=branding_config.primary_color,
                background_color=branding_config.background_color,
                max_bullet_level=rules_config.max_bullet_level,
                large_text_threshold_pt=branding_config.body_font.size_pt,
            )
        )

        steps = [
            SpecValidatorStep(
                max_title_length=rules_config.max_title_length,
                max_bullet_length=rules_config.max_bullet_length,
                max_bullet_level=rules_config.max_bullet_level,
                forbidden_words=rules_config.forbidden_words,
            ),
            refiner,
            renderer,
            analyzer,
        ]
        runner = PipelineRunner(steps)

        try:
            runner.execute(context)
        except SpecValidationError as exc:
            detail = json.dumps(exc.errors, ensure_ascii=False)
            message = (
                f"golden spec {spec_path} の業務ルール検証に失敗しました"
            )
            result.status = "failed"
            result.errors.extend([message, detail])
            errors.append(message)
        except Exception as exc:  # noqa: BLE001
            logging.exception(
                "ゴールデンサンプル実行中にエラーが発生しました: %s", spec_path
            )
            message = f"golden spec {spec_path} の実行に失敗しました: {exc}"
            result.status = "failed"
            result.errors.append(message)
            errors.append(message)
        else:
            pptx_path = context.artifacts.get("pptx_path")
            if pptx_path is not None:
                result.pptx_path = str(pptx_path)
            analysis_path = context.artifacts.get("analysis_path")
            if analysis_path is not None:
                result.analysis_path = str(analysis_path)
            pdf_path = context.artifacts.get("pdf_path")
            if pdf_path is not None:
                result.pdf_path = str(pdf_path)

            analyzer_warnings = context.artifacts.get("analyzer_warnings")
            if isinstance(analyzer_warnings, list):
                new_warnings = [str(item) for item in analyzer_warnings]
                result.warnings.extend(new_warnings)
                for warning in new_warnings:
                    warnings.append(f"golden spec {spec_path}: {warning}")

        results.append(result)

    return results, warnings, errors


def _resolve_golden_specs(
    *,
    user_specs: list[Path],
    baseline: TemplateRelease | None,
    baseline_release: Path | None,
) -> tuple[list[Path], list[str]]:
    resolved: list[Path] = []
    warnings: list[str] = []
    seen: set[Path] = set()

    def _add_spec(path: Path) -> None:
        try:
            normalized = path.resolve()
        except OSError:
            normalized = path
        if normalized in seen:
            return
        resolved.append(path)
        seen.add(normalized)

    for spec in user_specs:
        _add_spec(spec)

    if baseline is None:
        return resolved, warnings

    if user_specs:
        return resolved, warnings

    base_dir = baseline_release.parent if baseline_release is not None else Path.cwd()
    for run in baseline.golden_runs:
        candidate = _resolve_golden_spec_path(run.spec_path, base_dir)
        if candidate is None:
            warnings.append(
                f"baseline のゴールデンスペックを解決できませんでした: {run.spec_path}"
            )
            continue
        _add_spec(candidate)

    return resolved, warnings


def _resolve_golden_spec_path(spec_path: str, base_dir: Path) -> Path | None:
    candidate = Path(spec_path)
    if candidate.is_absolute() and candidate.exists():
        return candidate

    cwd_candidate = Path.cwd() / candidate
    if cwd_candidate.exists():
        return cwd_candidate

    fallback = base_dir / candidate
    if fallback.exists():
        return fallback

    return None


def _load_branding_for_template(
    template_path: Path, warnings: list[str]
) -> BrandingConfig:
    try:
        extraction = extract_branding_config(template_path)
    except BrandingExtractionError as exc:
        warnings.append(
            f"テンプレートからブランド設定を抽出できなかったためデフォルト設定を使用します: {exc}"
        )
        try:
            return BrandingConfig.load(DEFAULT_BRANDING_PATH)
        except FileNotFoundError:
            warnings.append(
                f"デフォルトのブランド設定が見つからないため内蔵設定を使用します: {DEFAULT_BRANDING_PATH}"
            )
            return BrandingConfig.default()
    else:
        return extraction.to_branding_config()


def _resolve_template_id(
    template_id: Optional[str], brand: str, version: str
) -> str:
    if template_id and template_id.strip():
        return template_id.strip()
    base = f"{brand}_{version}"
    return base.replace(" ", "_")


def _print_diagnostics(diagnostics: TemplateReleaseDiagnostics) -> None:
    if diagnostics.warnings:
        click.echo(f"警告: {len(diagnostics.warnings)} 件", err=True)
        for warning in diagnostics.warnings:
            click.echo(f"  - {warning}", err=True)
    if diagnostics.errors:
        click.echo(f"エラー: {len(diagnostics.errors)} 件", err=True)
        for error in diagnostics.errors:
            click.echo(f"  - {error}", err=True)


def _echo_errors(message: str, errors: list[dict[str, object]] | None) -> None:
    click.echo(message, err=True)
    if not errors:
        return
    formatted = json.dumps(errors, ensure_ascii=False, indent=2)
    click.echo(formatted, err=True)


def _emit_review_engine_analysis(
    context: PipelineContext, analysis_path: object | None
) -> Path | None:
    if analysis_path is None:
        return None

    path = Path(str(analysis_path))
    if not path.exists():
        logger.warning(
            "Review Engine 連携ファイル生成のため analysis.json が見つかりません: %s", path
        )
        return None

    adapter = AnalyzerReviewEngineAdapter()
    try:
        logger.info("Loading analysis payload from %s", path.resolve())
        analysis_payload = json.loads(path.read_text(encoding="utf-8"))
    except Exception as exc:  # noqa: BLE001
        logger.warning(
            "analysis.json の読み込みに失敗したため Review Engine 連携ファイルを生成しません: %s",
            exc,
        )
        return None

    try:
        payload = adapter.build_payload(analysis_payload, context.spec)
    except Exception as exc:  # noqa: BLE001
        logger.warning(
            "Review Engine 連携ペイロードの生成に失敗しました: %s",
            exc,
        )
        return None

    output_path = path.with_name("review_engine_analyzer.json")
    output_path.write_text(
        json.dumps(payload, ensure_ascii=False, indent=2),
        encoding="utf-8",
    )
    logger.info("Saved review engine payload to %s", output_path.resolve())
    context.add_artifact("review_engine_analysis_path", output_path)
    return output_path


def _write_audit_log(context: PipelineContext) -> Path:
    outputs_dir = context.workdir
    outputs_dir.mkdir(parents=True, exist_ok=True)
    artifacts_payload = {
        "pptx": _artifact_str(context.artifacts.get("pptx_path")),
        "analysis": _artifact_str(context.artifacts.get("analysis_path")),
        "analysis_pre_polisher": _artifact_str(
            context.artifacts.get("analysis_pre_polisher_path")
        ),
        "review_engine_analysis": _artifact_str(
            context.artifacts.get("review_engine_analysis_path")
        ),
        "pdf": _artifact_str(context.artifacts.get("pdf_path")),
        "generate_ready": _artifact_str(
            context.artifacts.get("generate_ready_path")
        ),
        "rendering_log": _artifact_str(
            context.artifacts.get("rendering_log_path")
        ),
        "mapping_log": _artifact_str(context.artifacts.get("mapping_log_path")),
        "mapping_fallback_report": _artifact_str(
            context.artifacts.get("mapping_fallback_report_path")
        ),
        "monitoring_report": _artifact_str(
            context.artifacts.get("monitoring_report_path")
        ),
    }

    pdf_meta = context.artifacts.get("pdf_export_metadata")
    if isinstance(pdf_meta, dict):
        pdf_payload = {
            "enabled": True,
            "status": pdf_meta.get("status", "success"),
            "attempts": pdf_meta.get("attempts", 0),
            "elapsed_ms": int(pdf_meta.get("elapsed_sec", 0.0) * 1000),
            "converter": pdf_meta.get("converter"),
        }
    else:
        pdf_payload = None

    polisher_meta = context.artifacts.get("polisher_metadata")
    if isinstance(polisher_meta, dict):
        polisher_payload = {
            "enabled": bool(polisher_meta.get("enabled")),
            "status": polisher_meta.get("status"),
            "elapsed_ms": int(polisher_meta.get("elapsed_sec", 0.0) * 1000)
            if polisher_meta.get("elapsed_sec") is not None
            else None,
            "rules_path": polisher_meta.get("rules_path"),
            "summary": polisher_meta.get("summary"),
        }
    else:
        polisher_payload = None

    hashes: dict[str, str] = {}
    for label, key in (
        ("generate_ready", "generate_ready_path"),
        ("pptx", "pptx_path"),
        ("analysis", "analysis_path"),
        ("analysis_pre_polisher", "analysis_pre_polisher_path"),
        ("pdf", "pdf_path"),
        ("rendering_log", "rendering_log_path"),
        ("monitoring_report", "monitoring_report_path"),
        ("mapping_log", "mapping_log_path"),
        ("mapping_fallback_report", "mapping_fallback_report_path"),
    ):
        digest = _sha256_of(context.artifacts.get(key))
        if digest:
            hashes[label] = digest

    audit_payload = {
        "generated_at": datetime.now(timezone.utc).isoformat(),
        "spec_meta": context.spec.meta.model_dump(),
        "slides": len(context.spec.slides),
        "artifacts": artifacts_payload,
        "rendering": context.artifacts.get("rendering_summary"),
        "pdf_export": pdf_payload,
        "refiner_adjustments": context.artifacts.get("refiner_adjustments"),
        "branding": context.artifacts.get("branding"),
        "polisher": polisher_payload,
    }
    monitoring_summary = context.artifacts.get("monitoring_summary")
    if monitoring_summary is not None:
        audit_payload["monitoring"] = monitoring_summary
    if hashes:
        audit_payload["hashes"] = hashes
    content_meta = context.artifacts.get("content_approved_meta")
    if content_meta is not None:
        audit_payload["content_approval"] = content_meta
    review_meta = context.artifacts.get("content_review_log_meta")
    if review_meta is not None:
        audit_payload["content_review_log"] = review_meta
    mapping_meta = context.artifacts.get("mapping_meta")
    if mapping_meta is not None:
        audit_payload["mapping"] = mapping_meta
    audit_path = outputs_dir / "audit_log.json"
    audit_path.write_text(json.dumps(
        audit_payload, ensure_ascii=False, indent=2), encoding="utf-8")
    logger.info("Saved audit log to %s", audit_path.resolve())
    context.add_artifact("audit_path", audit_path)
    return audit_path


def _artifact_str(value: object | None) -> str | None:
    if value is None:
        return None
    return str(value)


def _sha256_of(value: object | None) -> str | None:
    if value is None:
        return None
    path = Path(str(value))
    if not path.exists():
        return None
    digest = hashlib.sha256()
    with path.open("rb") as handle:
        for chunk in iter(lambda: handle.read(8192), b""):
            if not chunk:
                break
            digest.update(chunk)
    return f"sha256:{digest.hexdigest()}"


if __name__ == "__main__":
    app()<|MERGE_RESOLUTION|>--- conflicted
+++ resolved
@@ -14,37 +14,38 @@
 from dotenv import load_dotenv
 from pydantic import ValidationError
 
-from .branding_extractor import (
-    BrandingExtractionError,
-    extract_branding_config,
-)
+from .branding_extractor import (BrandingExtractionError,
+                                 extract_branding_config)
 from .brief import (BriefAIOrchestrationError, BriefAIOrchestrator,
                     BriefDocument, BriefPolicyError, BriefSourceDocument,
                     load_brief_policy_set)
+from .draft_intel import load_return_reasons
+from .generate_ready import generate_ready_to_jobspec
 from .layout_validation import (LayoutValidationError, LayoutValidationOptions,
                                 LayoutValidationSuite)
-from .models import (ContentApprovalDocument, DraftDocument, JobSpec,
-                     GenerateReadyDocument, SpecValidationError, TemplateRelease,
-                     TemplateReleaseDiagnostics, TemplateReleaseGoldenRun)
+from .models import (ContentApprovalDocument, DraftDocument,
+                     GenerateReadyDocument, JobSpec, SpecValidationError,
+                     TemplateRelease, TemplateReleaseDiagnostics,
+                     TemplateReleaseGoldenRun)
 from .pipeline import (AnalyzerOptions, BriefNormalizationError,
                        BriefNormalizationOptions, BriefNormalizationStep,
                        ContentApprovalOptions, ContentApprovalStep,
                        DraftStructuringOptions, DraftStructuringStep,
-                       MappingOptions, MappingStep, MonitoringIntegrationOptions,
-                       MonitoringIntegrationStep, PdfExportError,
-                       PdfExportOptions, PdfExportStep, PipelineContext,
-                       PipelineRunner, PipelineStep, PolisherError, PolisherOptions,
-                       PolisherStep, RefinerOptions, RenderingAuditOptions,
-                       RenderingAuditStep, RenderingOptions, SimpleAnalyzerStep,
-                       SimpleRefinerStep, SimpleRendererStep, SpecValidatorStep,
+                       MappingOptions, MappingStep,
+                       MonitoringIntegrationOptions, MonitoringIntegrationStep,
+                       PdfExportError, PdfExportOptions, PdfExportStep,
+                       PipelineContext, PipelineRunner, PipelineStep,
+                       PolisherError, PolisherOptions, PolisherStep,
+                       RefinerOptions, RenderingAuditOptions,
+                       RenderingAuditStep, RenderingOptions,
+                       SimpleAnalyzerStep, SimpleRefinerStep,
+                       SimpleRendererStep, SpecValidatorStep,
                        TemplateExtractor, TemplateExtractorOptions)
 from .pipeline.draft_structuring import DraftStructuringError
 from .review_engine import AnalyzerReviewEngineAdapter
+from .settings import BrandingConfig, RulesConfig
 from .template_audit import (build_release_report, build_template_release,
                              load_template_release)
-from .settings import BrandingConfig, RulesConfig
-from .generate_ready import generate_ready_to_jobspec
-from .draft_intel import load_return_reasons
 
 DEFAULT_RULES_PATH = Path("config/rules.json")
 DEFAULT_BRANDING_PATH = Path("config/branding.json")
@@ -96,7 +97,8 @@
         for handler in root_logger.handlers
     ):
         handler = logging.FileHandler(file_path, encoding="utf-8")
-        formatter = logging.Formatter("%(asctime)s %(levelname)s %(name)s %(message)s")
+        formatter = logging.Formatter(
+            "%(asctime)s %(levelname)s %(name)s %(message)s")
         handler.setFormatter(formatter)
         root_logger.addHandler(handler)
 
@@ -274,11 +276,13 @@
 
     executable: Path | None = polisher_path
     if executable is None and config.executable:
-        executable = _resolve_config_path(config.executable, base_dir=rules_path.parent)
+        executable = _resolve_config_path(
+            config.executable, base_dir=rules_path.parent)
 
     rules_file: Path | None = polisher_rules
     if rules_file is None and config.rules_path:
-        rules_file = _resolve_config_path(config.rules_path, base_dir=rules_path.parent)
+        rules_file = _resolve_config_path(
+            config.rules_path, base_dir=rules_path.parent)
 
     timeout_sec = polisher_timeout or config.timeout_sec
     arguments = tuple(config.arguments) + tuple(polisher_args)
@@ -383,7 +387,8 @@
         review_payload: list[dict[str, object]] = []
         for entry in review_logs:
             if hasattr(entry, "model_dump"):
-                review_payload.append(entry.model_dump(mode="json"))  # type: ignore[call-arg]
+                review_payload.append(entry.model_dump(
+                    mode="json"))  # type: ignore[call-arg]
             else:
                 review_payload.append(entry)
         review_path = output_dir / review_filename
@@ -479,7 +484,8 @@
         target_length = draft_document.meta.target_length
         template_id = draft_document.meta.template_id
         template_match_score = draft_document.meta.template_match_score
-        template_mismatch = [item.model_dump(mode="json") for item in draft_document.meta.template_mismatch]
+        template_mismatch = [item.model_dump(
+            mode="json") for item in draft_document.meta.template_mismatch]
         analyzer_summary = draft_document.meta.analyzer_summary
         return_reason_stats = draft_document.meta.return_reason_stats
 
@@ -580,13 +586,8 @@
         log_path=output_dir / log_filename,
         meta_path=meta_path,
     )
-<<<<<<< HEAD
-
-
-=======
-
-
->>>>>>> 9a34ddbf
+
+
 def _print_outline_result(result: OutlineResult, *, show_layout_reasons: bool) -> None:
     click.echo(f"Outline Draft: {result.draft_path}")
     click.echo(f"Outline Approved: {result.approved_path}")
@@ -661,7 +662,8 @@
                 draft_output,
             )
 
-    context = PipelineContext(spec=spec, workdir=output_dir, artifacts=dict(draft_context.artifacts))
+    context = PipelineContext(
+        spec=spec, workdir=output_dir, artifacts=dict(draft_context.artifacts))
     context.add_artifact("branding", branding_artifact)
 
     spec_validator = SpecValidatorStep(
@@ -764,7 +766,8 @@
     mapping_log_path = context.artifacts.get("mapping_log_path")
     if mapping_log_path is not None:
         click.echo(f"Mapping Log: {mapping_log_path}")
-    fallback_report_path = context.artifacts.get("mapping_fallback_report_path")
+    fallback_report_path = context.artifacts.get(
+        "mapping_fallback_report_path")
     if fallback_report_path is not None:
         click.echo(f"Fallback Report: {fallback_report_path}")
 
@@ -777,7 +780,8 @@
         click.echo("PPTX: --pdf-mode=only のため保存しませんでした")
     analysis_path = context.artifacts.get("analysis_path")
     click.echo(f"Analysis: {analysis_path}")
-    baseline_analysis_path = context.artifacts.get("analysis_pre_polisher_path")
+    baseline_analysis_path = context.artifacts.get(
+        "analysis_pre_polisher_path")
     if baseline_analysis_path is not None:
         click.echo(f"Analysis (Pre-Polisher): {baseline_analysis_path}")
     rendering_log_path = context.artifacts.get("rendering_log_path")
@@ -786,7 +790,8 @@
     rendering_summary = context.artifacts.get("rendering_summary")
     if isinstance(rendering_summary, dict):
         click.echo(
-            "Rendering Warnings: %s" % rendering_summary.get("warnings_total", 0)
+            "Rendering Warnings: %s" % rendering_summary.get(
+                "warnings_total", 0)
         )
     review_engine_path = context.artifacts.get("review_engine_analysis_path")
     if review_engine_path is not None:
@@ -819,7 +824,8 @@
     mapping_log_path = context.artifacts.get("mapping_log_path")
     if mapping_log_path is not None:
         click.echo(f"Mapping Log: {mapping_log_path}")
-    fallback_report_path = context.artifacts.get("mapping_fallback_report_path")
+    fallback_report_path = context.artifacts.get(
+        "mapping_fallback_report_path")
     if fallback_report_path is not None:
         click.echo(f"Fallback Report: {fallback_report_path}")
     monitoring_report_path = context.artifacts.get("monitoring_report_path")
@@ -832,7 +838,8 @@
 @app.command("gen")
 @click.argument(
     "generate_ready_path",
-    type=click.Path(exists=True, dir_okay=False, readable=True, path_type=Path),
+    type=click.Path(exists=True, dir_okay=False,
+                    readable=True, path_type=Path),
 )
 @click.option(
     "--output",
@@ -851,41 +858,37 @@
 )
 @click.option(
     "--rules",
-    type=click.Path(exists=True, dir_okay=False, readable=True, path_type=Path),
+    type=click.Path(exists=True, dir_okay=False,
+                    readable=True, path_type=Path),
     default=DEFAULT_RULES_PATH,
     show_default=True,
     help="検証ルール設定ファイル",
 )
 @click.option(
-<<<<<<< HEAD
-=======
+    "--branding",
+    type=click.Path(exists=True, dir_okay=False,
+                    readable=True, path_type=Path),
+    default=None,
+    show_default=str(DEFAULT_BRANDING_PATH),
+    help="ブランド設定ファイル",
+)
+@click.option(
     "--brief-cards",
     type=click.Path(exists=False, dir_okay=False, readable=True, path_type=Path),
-    default=DEFAULT_BRIEF_OUTPUT_DIR / "brief_cards.json",
-    show_default=True,
-    help="工程3の brief_cards.json",
+    default=None,
+    help="後方互換用オプション（無視される）",
 )
 @click.option(
     "--brief-log",
     type=click.Path(exists=False, dir_okay=False, path_type=Path),
-    default=DEFAULT_BRIEF_OUTPUT_DIR / "brief_log.json",
-    show_default=True,
-    help="工程3の brief_log.json（任意）",
+    default=None,
+    help="後方互換用オプション（無視される）",
 )
 @click.option(
     "--brief-meta",
     type=click.Path(exists=False, dir_okay=False, path_type=Path),
-    default=DEFAULT_BRIEF_OUTPUT_DIR / "ai_generation_meta.json",
-    show_default=True,
-    help="工程3の ai_generation_meta.json（任意）",
-)
-@click.option(
->>>>>>> 9a34ddbf
-    "--branding",
-    type=click.Path(exists=True, dir_okay=False, readable=True, path_type=Path),
-    default=None,
-    show_default=str(DEFAULT_BRANDING_PATH),
-    help="ブランド設定ファイル",
+    default=None,
+    help="後方互換用オプション（無視される）",
 )
 @click.option(
     "--export-pdf",
@@ -908,7 +911,8 @@
 )
 @click.option(
     "--libreoffice-path",
-    type=click.Path(exists=True, dir_okay=False, readable=True, path_type=Path),
+    type=click.Path(exists=True, dir_okay=False,
+                    readable=True, path_type=Path),
     default=None,
     help="LibreOffice (soffice) 実行ファイルのパス",
 )
@@ -934,13 +938,15 @@
 )
 @click.option(
     "--polisher-path",
-    type=click.Path(exists=True, dir_okay=False, readable=True, path_type=Path),
+    type=click.Path(exists=True, dir_okay=False,
+                    readable=True, path_type=Path),
     default=None,
     help="Open XML Polisher (.exe / .dll) もしくはラッパースクリプトのパス",
 )
 @click.option(
     "--polisher-rules",
-    type=click.Path(exists=True, dir_okay=False, readable=True, path_type=Path),
+    type=click.Path(exists=True, dir_okay=False,
+                    readable=True, path_type=Path),
     default=None,
     help="Polisher へ渡すルール設定ファイル",
 )
@@ -958,7 +964,8 @@
 )
 @click.option(
     "--polisher-cwd",
-    type=click.Path(exists=True, file_okay=False, dir_okay=True, path_type=Path),
+    type=click.Path(exists=True, file_okay=False,
+                    dir_okay=True, path_type=Path),
     default=None,
     help="Polisher 実行時のカレントディレクトリ",
 )
@@ -972,13 +979,10 @@
     output_dir: Path,
     pptx_name: str,
     rules: Path,
-<<<<<<< HEAD
-=======
-    brief_cards: Path,
-    brief_log: Path,
-    brief_meta: Path,
->>>>>>> 9a34ddbf
     branding: Optional[Path],
+    brief_cards: Optional[Path],
+    brief_log: Optional[Path],
+    brief_meta: Optional[Path],
     export_pdf: bool,
     pdf_mode: str,
     pdf_output: str,
@@ -999,6 +1003,11 @@
         click.echo("--pdf-mode は --export-pdf と併用してください", err=True)
         raise click.exceptions.Exit(code=2)
 
+    if any(path is not None for path in (brief_cards, brief_log, brief_meta)):
+        logger.debug(
+            "legacy brief options were provided to pptx gen; they are ignored in generate_ready flow"
+        )
+
     try:
         generate_ready = GenerateReadyDocument.parse_file(generate_ready_path)
     except Exception as exc:  # noqa: BLE001
@@ -1022,7 +1031,8 @@
         raise click.exceptions.Exit(code=4)
 
     rules_config = RulesConfig.load(rules)
-    branding_config, branding_artifact = _prepare_branding(template_path, branding)
+    branding_config, branding_artifact = _prepare_branding(
+        template_path, branding)
     analyzer_options = _build_analyzer_options(
         rules_config, branding_config, emit_structure_snapshot
     )
@@ -1045,39 +1055,12 @@
         rules_path=rules,
     )
 
-<<<<<<< HEAD
     mapping_meta: dict[str, object] = {
         "generate_ready_path": str(generate_ready_path),
         "generate_ready_generated_at": generate_ready.meta.generated_at,
         "template_version": generate_ready.meta.template_version,
         "template_path": str(template_path),
     }
-=======
-    try:
-        mapping_context = _run_mapping_pipeline(
-            spec=spec,
-            output_dir=output_dir,
-            rules_config=rules_config,
-            refiner_options=refiner_options,
-            branding_artifact=branding_artifact,
-            brief_cards=brief_cards,
-            brief_log=brief_log if brief_log.exists() else None,
-            brief_meta=brief_meta if brief_meta.exists() else None,
-            require_brief=True,
-            layouts=layouts,
-            draft_output=draft_output,
-            template=template,
-        )
-    except SpecValidationError as exc:
-        _echo_errors("業務ルール検証に失敗しました", exc.errors)
-        raise click.exceptions.Exit(code=3) from exc
-    except BriefNormalizationError as exc:
-        click.echo(f"ブリーフ成果物の読み込みに失敗しました: {exc}", err=True)
-        raise click.exceptions.Exit(code=4) from exc
-    except Exception as exc:  # noqa: BLE001
-        logging.exception("パイプライン実行中にエラーが発生しました")
-        raise click.exceptions.Exit(code=1) from exc
->>>>>>> 9a34ddbf
 
     base_artifacts: dict[str, object] = {
         "generate_ready": generate_ready,
@@ -1089,7 +1072,8 @@
     if mapping_log_path.exists():
         base_artifacts["mapping_log_path"] = str(mapping_log_path)
         try:
-            mapping_log = json.loads(mapping_log_path.read_text(encoding="utf-8"))
+            mapping_log = json.loads(
+                mapping_log_path.read_text(encoding="utf-8"))
         except Exception as exc:  # noqa: BLE001
             logger.warning("mapping_log.json の読み込みに失敗しました: %s", exc)
         else:
@@ -1136,7 +1120,8 @@
 @app.command("content")
 @click.argument(
     "brief_path",
-    type=click.Path(exists=True, dir_okay=False, readable=True, path_type=Path),
+    type=click.Path(exists=True, dir_okay=False,
+                    readable=True, path_type=Path),
 )
 @click.option(
     "--output",
@@ -1199,7 +1184,8 @@
     _dump_json(log_path, [])
     _dump_json(
         ai_log_path,
-        [record.model_dump(mode="json", exclude_none=True) for record in ai_logs],
+        [record.model_dump(mode="json", exclude_none=True)
+         for record in ai_logs],
     )
     _dump_json(meta_path, meta.model_dump(mode="json", exclude_none=True))
     _dump_json(story_outline_path, _build_brief_story_outline(document))
@@ -1232,11 +1218,13 @@
 @app.command("outline")
 @click.argument(
     "spec_path",
-    type=click.Path(exists=True, dir_okay=False, readable=True, path_type=Path),
+    type=click.Path(exists=True, dir_okay=False,
+                    readable=True, path_type=Path),
 )
 @click.option(
     "--layouts",
-    type=click.Path(exists=True, dir_okay=False, readable=True, path_type=Path),
+    type=click.Path(exists=True, dir_okay=False,
+                    readable=True, path_type=Path),
     default=None,
     help="工程2で生成した layouts.jsonl のパス",
 )
@@ -1312,7 +1300,8 @@
 @click.option(
     "--import-analysis",
     "analysis_summary_path",
-    type=click.Path(exists=True, dir_okay=False, readable=True, path_type=Path),
+    type=click.Path(exists=True, dir_okay=False,
+                    readable=True, path_type=Path),
     default=None,
     help="analysis_summary.json のパス",
 )
@@ -1337,7 +1326,8 @@
 )
 @click.option(
     "--brief-cards",
-    type=click.Path(exists=False, dir_okay=False, readable=True, path_type=Path),
+    type=click.Path(exists=False, dir_okay=False,
+                    readable=True, path_type=Path),
     default=DEFAULT_BRIEF_OUTPUT_DIR / "brief_cards.json",
     show_default=True,
     help="工程3の brief_cards.json",
@@ -1438,11 +1428,13 @@
 @app.command("compose")
 @click.argument(
     "spec_path",
-    type=click.Path(exists=True, dir_okay=False, readable=True, path_type=Path),
+    type=click.Path(exists=True, dir_okay=False,
+                    readable=True, path_type=Path),
 )
 @click.option(
     "--layouts",
-    type=click.Path(exists=True, dir_okay=False, readable=True, path_type=Path),
+    type=click.Path(exists=True, dir_okay=False,
+                    readable=True, path_type=Path),
     default=None,
     help="工程2で生成した layouts.jsonl のパス",
 )
@@ -1516,7 +1508,8 @@
 @click.option(
     "--import-analysis",
     "analysis_summary_path",
-    type=click.Path(exists=True, dir_okay=False, readable=True, path_type=Path),
+    type=click.Path(exists=True, dir_okay=False,
+                    readable=True, path_type=Path),
     default=None,
     help="analysis_summary.json のパス",
 )
@@ -1533,15 +1526,12 @@
     type=click.Path(file_okay=False, dir_okay=True, path_type=Path),
     default=Path(".pptx/gen"),
     show_default=True,
-<<<<<<< HEAD
     help="generate_ready.json 等の出力ディレクトリ",
-=======
-    help="rendering_ready.json 等の出力ディレクトリ",
->>>>>>> 9a34ddbf
 )
 @click.option(
     "--rules",
-    type=click.Path(exists=True, dir_okay=False, readable=True, path_type=Path),
+    type=click.Path(exists=True, dir_okay=False,
+                    readable=True, path_type=Path),
     default=DEFAULT_RULES_PATH,
     show_default=True,
     help="検証ルール設定ファイル",
@@ -1549,20 +1539,23 @@
 @click.option(
     "--template",
     "-t",
-    type=click.Path(exists=True, dir_okay=False, readable=True, path_type=Path),
+    type=click.Path(exists=True, dir_okay=False,
+                    readable=True, path_type=Path),
     default=None,
     help="generate_ready.json に埋め込むテンプレートファイル（必須）",
 )
 @click.option(
     "--branding",
-    type=click.Path(exists=True, dir_okay=False, readable=True, path_type=Path),
+    type=click.Path(exists=True, dir_okay=False,
+                    readable=True, path_type=Path),
     default=None,
     show_default=str(DEFAULT_BRANDING_PATH),
     help="ブランド設定ファイル（任意）",
 )
 @click.option(
     "--brief-cards",
-    type=click.Path(exists=True, dir_okay=False, readable=True, path_type=Path),
+    type=click.Path(exists=True, dir_okay=False,
+                    readable=True, path_type=Path),
     default=DEFAULT_BRIEF_OUTPUT_DIR / "brief_cards.json",
     show_default=True,
     help="工程3の brief_cards.json",
@@ -1647,7 +1640,8 @@
         logging.exception("compose 実行中にアウトライン工程でエラーが発生しました")
         raise click.exceptions.Exit(code=1) from exc
 
-    _print_outline_result(outline_result, show_layout_reasons=show_layout_reasons)
+    _print_outline_result(
+        outline_result, show_layout_reasons=show_layout_reasons)
 
     rules_config = RulesConfig.load(rules)
     branding_config, branding_artifact = _prepare_branding(template, branding)
@@ -1693,11 +1687,10 @@
 
 
 @app.command("mapping")
-<<<<<<< HEAD
-=======
 @click.argument(
     "spec_path",
-    type=click.Path(exists=True, dir_okay=False, readable=True, path_type=Path),
+    type=click.Path(exists=True, dir_okay=False,
+                    readable=True, path_type=Path),
 )
 @click.option(
     "--output",
@@ -1706,18 +1699,20 @@
     type=click.Path(file_okay=False, dir_okay=True, path_type=Path),
     default=Path(".pptx/gen"),
     show_default=True,
-    help="rendering_ready.json 等の出力ディレクトリ",
+    help="generate_ready.json 等の出力ディレクトリ",
 )
 @click.option(
     "--rules",
-    type=click.Path(exists=True, dir_okay=False, readable=True, path_type=Path),
+    type=click.Path(exists=True, dir_okay=False,
+                    readable=True, path_type=Path),
     default=DEFAULT_RULES_PATH,
     show_default=True,
     help="検証ルール設定ファイル",
 )
 @click.option(
     "--layouts",
-    type=click.Path(exists=True, dir_okay=False, readable=True, path_type=Path),
+    type=click.Path(exists=True, dir_okay=False,
+                    readable=True, path_type=Path),
     default=None,
     help="layouts.jsonl のパス",
 )
@@ -1731,20 +1726,23 @@
 @click.option(
     "--template",
     "-t",
-    type=click.Path(exists=True, dir_okay=False, readable=True, path_type=Path),
-    default=None,
-    help="ブランド抽出に利用するテンプレートファイル（任意）",
+    type=click.Path(exists=True, dir_okay=False,
+                    readable=True, path_type=Path),
+    default=None,
+    help="generate_ready.json に埋め込むテンプレートファイル（必須）",
 )
 @click.option(
     "--branding",
-    type=click.Path(exists=True, dir_okay=False, readable=True, path_type=Path),
+    type=click.Path(exists=True, dir_okay=False,
+                    readable=True, path_type=Path),
     default=None,
     show_default=str(DEFAULT_BRANDING_PATH),
     help="ブランド設定ファイル（任意）",
 )
 @click.option(
     "--brief-cards",
-    type=click.Path(exists=True, dir_okay=False, readable=True, path_type=Path),
+    type=click.Path(exists=True, dir_okay=False,
+                    readable=True, path_type=Path),
     default=DEFAULT_BRIEF_OUTPUT_DIR / "brief_cards.json",
     show_default=True,
     help="工程3の brief_cards.json",
@@ -1775,140 +1773,12 @@
     brief_log: Path,
     brief_meta: Path,
 ) -> None:
-    """工程5 マッピングを実行し rendering_ready.json を生成する。"""
-    try:
-        spec = _load_jobspec(spec_path)
-    except SpecValidationError as exc:
-        _echo_errors("スキーマ検証に失敗しました", exc.errors)
-        raise click.exceptions.Exit(code=2) from exc
-
-    rules_config = RulesConfig.load(rules)
-    branding_config, branding_artifact = _prepare_branding(template, branding)
-    refiner_options = _build_refiner_options(rules_config, branding_config)
-
-    try:
-        context = _run_mapping_pipeline(
-            spec=spec,
-            output_dir=output_dir,
-            rules_config=rules_config,
-            refiner_options=refiner_options,
-            branding_artifact=branding_artifact,
-            brief_cards=brief_cards,
-            brief_log=brief_log if brief_log.exists() else None,
-            brief_meta=brief_meta if brief_meta.exists() else None,
-            require_brief=True,
-            layouts=layouts,
-            draft_output=draft_output,
-            template=template,
-        )
-    except SpecValidationError as exc:
-        _echo_errors("業務ルール検証に失敗しました", exc.errors)
-        raise click.exceptions.Exit(code=3) from exc
-    except BriefNormalizationError as exc:
-        click.echo(f"ブリーフ成果物の読み込みに失敗しました: {exc}", err=True)
-        raise click.exceptions.Exit(code=4) from exc
-    except Exception as exc:  # noqa: BLE001
-        logging.exception("マッピング実行中にエラーが発生しました")
-        raise click.exceptions.Exit(code=1) from exc
-
-    _echo_mapping_outputs(context)
-
-
-@app.command("render")
->>>>>>> 9a34ddbf
-@click.argument(
-    "spec_path",
-    type=click.Path(exists=True, dir_okay=False, readable=True, path_type=Path),
-)
-@click.option(
-    "--output",
-    "-o",
-    "output_dir",
-    type=click.Path(file_okay=False, dir_okay=True, path_type=Path),
-    default=Path(".pptx/gen"),
-    show_default=True,
-    help="generate_ready.json 等の出力ディレクトリ",
-)
-@click.option(
-    "--rules",
-    type=click.Path(exists=True, dir_okay=False, readable=True, path_type=Path),
-    default=DEFAULT_RULES_PATH,
-    show_default=True,
-    help="検証ルール設定ファイル",
-)
-@click.option(
-    "--layouts",
-    type=click.Path(exists=True, dir_okay=False, readable=True, path_type=Path),
-    default=None,
-    help="layouts.jsonl のパス",
-)
-@click.option(
-    "--draft-output",
-    type=click.Path(file_okay=False, dir_okay=True, path_type=Path),
-    default=Path(".pptx/draft"),
-    show_default=True,
-    help="draft_draft.json / draft_approved.json の出力先",
-)
-@click.option(
-    "--template",
-    "-t",
-    type=click.Path(exists=True, dir_okay=False, readable=True, path_type=Path),
-    default=None,
-    help="generate_ready.json に埋め込むテンプレートファイル（必須）",
-)
-@click.option(
-    "--branding",
-    type=click.Path(exists=True, dir_okay=False, readable=True, path_type=Path),
-    default=None,
-    show_default=str(DEFAULT_BRANDING_PATH),
-    help="ブランド設定ファイル（任意）",
-)
-@click.option(
-    "--brief-cards",
-    type=click.Path(exists=True, dir_okay=False, readable=True, path_type=Path),
-    default=DEFAULT_BRIEF_OUTPUT_DIR / "brief_cards.json",
-    show_default=True,
-    help="工程3の brief_cards.json",
-)
-@click.option(
-    "--brief-log",
-    type=click.Path(exists=False, dir_okay=False, path_type=Path),
-    default=DEFAULT_BRIEF_OUTPUT_DIR / "brief_log.json",
-    show_default=True,
-    help="工程3の brief_log.json（任意）",
-)
-@click.option(
-    "--brief-meta",
-    type=click.Path(exists=False, dir_okay=False, path_type=Path),
-    default=DEFAULT_BRIEF_OUTPUT_DIR / "ai_generation_meta.json",
-    show_default=True,
-    help="工程3の ai_generation_meta.json（任意）",
-)
-def mapping(  # noqa: PLR0913
-    spec_path: Path,
-    output_dir: Path,
-    rules: Path,
-    layouts: Optional[Path],
-    draft_output: Path,
-    template: Optional[Path],
-    branding: Optional[Path],
-    brief_cards: Path,
-    brief_log: Path,
-    brief_meta: Path,
-) -> None:
-<<<<<<< HEAD
     """工程5 マッピングを実行し generate_ready.json を生成する。"""
     try:
         spec = _load_jobspec(spec_path)
     except SpecValidationError as exc:
         _echo_errors("スキーマ検証に失敗しました", exc.errors)
         raise click.exceptions.Exit(code=2) from exc
-=======
-    """工程6 レンダリングを実行し PPTX / PDF / 解析結果を生成する。"""
-    if not export_pdf and pdf_mode != "both":
-        click.echo("--pdf-mode は --export-pdf と併用してください", err=True)
-        raise click.exceptions.Exit(code=2)
->>>>>>> 9a34ddbf
 
     rules_config = RulesConfig.load(rules)
     branding_config, branding_artifact = _prepare_branding(template, branding)
@@ -1999,16 +1869,16 @@
             anchor_filter=anchor,
             format=format.lower(),
         )
-        
+
         # 出力ディレクトリ作成
         output_dir.mkdir(parents=True, exist_ok=True)
-        
+
         # 抽出実行
         extractor = TemplateExtractor(extractor_options)
         template_spec = extractor.extract()
         jobspec_scaffold = extractor.build_jobspec_scaffold(template_spec)
         branding_result = extract_branding_config(template_path)
-        
+
         # 出力パス決定
         if format.lower() == "yaml":
             spec_path = output_dir / "template_spec.yaml"
@@ -2016,7 +1886,7 @@
             spec_path = output_dir / "template_spec.json"
         branding_output_path = output_dir / "branding.json"
         jobspec_output_path = spec_path.with_name("jobspec.json")
-        
+
         # ファイル保存
         if format.lower() == "yaml":
             import yaml
@@ -2033,25 +1903,29 @@
                 indent=2,
                 ensure_ascii=False
             )
-        
+
         spec_path.write_text(content, encoding="utf-8")
         logger.info("Saved template spec to %s", spec_path.resolve())
 
         branding_payload = branding_result.to_branding_payload()
-        branding_text = json.dumps(branding_payload, ensure_ascii=False, indent=2)
+        branding_text = json.dumps(
+            branding_payload, ensure_ascii=False, indent=2)
         branding_output_path.write_text(branding_text, encoding="utf-8")
-        logger.info("Saved branding payload to %s", branding_output_path.resolve())
+        logger.info("Saved branding payload to %s",
+                    branding_output_path.resolve())
 
         extractor.save_jobspec_scaffold(jobspec_scaffold, jobspec_output_path)
-        logger.info("Saved jobspec scaffold to %s", jobspec_output_path.resolve())
+        logger.info("Saved jobspec scaffold to %s",
+                    jobspec_output_path.resolve())
 
         # 結果表示
         click.echo(f"テンプレート抽出が完了しました: {spec_path}")
         click.echo(f"ブランド設定を出力しました: {branding_output_path}")
         click.echo(f"ジョブスペック雛形を出力しました: {jobspec_output_path}")
         click.echo(f"抽出されたレイアウト数: {len(template_spec.layouts)}")
-        
-        total_anchors = sum(len(layout.anchors) for layout in template_spec.layouts)
+
+        total_anchors = sum(len(layout.anchors)
+                            for layout in template_spec.layouts)
         click.echo(f"抽出された図形・アンカー数: {total_anchors}")
         click.echo(f"ジョブスペックのスライド数: {len(jobspec_scaffold.slides)}")
 
@@ -2119,7 +1993,8 @@
     "--template",
     "-t",
     "template_path",
-    type=click.Path(exists=True, dir_okay=False, readable=True, path_type=Path),
+    type=click.Path(exists=True, dir_okay=False,
+                    readable=True, path_type=Path),
     required=True,
     help="検証対象の PPTX テンプレートファイル",
 )
@@ -2140,13 +2015,15 @@
 )
 @click.option(
     "--baseline",
-    type=click.Path(exists=True, dir_okay=False, readable=True, path_type=Path),
+    type=click.Path(exists=True, dir_okay=False,
+                    readable=True, path_type=Path),
     default=None,
     help="比較対象となる過去の layouts.jsonl",
 )
 @click.option(
     "--analyzer-snapshot",
-    type=click.Path(exists=True, dir_okay=False, readable=True, path_type=Path),
+    type=click.Path(exists=True, dir_okay=False,
+                    readable=True, path_type=Path),
     default=None,
     help="Analyzer が出力した構造スナップショット JSON",
 )
@@ -2179,7 +2056,8 @@
     if result.diff_report_path is not None:
         click.echo(f"Diff: {result.diff_report_path}")
     click.echo(
-        "検出結果: warnings=%d, errors=%d" % (result.warnings_count, result.errors_count)
+        "検出結果: warnings=%d, errors=%d" % (
+            result.warnings_count, result.errors_count)
     )
 
 
@@ -2223,14 +2101,16 @@
 )
 @click.option(
     "--baseline-release",
-    type=click.Path(exists=True, dir_okay=False, readable=True, path_type=Path),
+    type=click.Path(exists=True, dir_okay=False,
+                    readable=True, path_type=Path),
     default=None,
     help="比較対象となる過去の template_release.json",
 )
 @click.option(
     "--golden-spec",
     "golden_specs",
-    type=click.Path(exists=True, dir_okay=False, readable=True, path_type=Path),
+    type=click.Path(exists=True, dir_okay=False,
+                    readable=True, path_type=Path),
     multiple=True,
     help="テンプレ互換性検証に使用する spec ファイル（複数指定可）",
 )
@@ -2248,9 +2128,11 @@
     """テンプレート受け渡しメタと差分レポートを生成する。"""
 
     try:
-        resolved_template_id = _resolve_template_id(template_id, brand, version)
-
-        extractor = TemplateExtractor(TemplateExtractorOptions(template_path=template_path))
+        resolved_template_id = _resolve_template_id(
+            template_id, brand, version)
+
+        extractor = TemplateExtractor(
+            TemplateExtractorOptions(template_path=template_path))
         spec = extractor.extract()
 
         output_dir.mkdir(parents=True, exist_ok=True)
@@ -2306,7 +2188,8 @@
                 ),
                 encoding="utf-8",
             )
-            logger.info("Saved golden run log to %s", golden_runs_path.resolve())
+            logger.info("Saved golden run log to %s",
+                        golden_runs_path.resolve())
 
         report = build_release_report(current=release, baseline=baseline)
         report_path = output_dir / "release_report.json"
