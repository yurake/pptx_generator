--- conflicted
+++ resolved
@@ -21,19 +21,12 @@
 from .pipeline import (AnalyzerOptions, ContentApprovalError,
                        ContentApprovalOptions, ContentApprovalStep,
                        DraftStructuringOptions, DraftStructuringStep,
-<<<<<<< HEAD
                        MappingOptions, MappingStep, PdfExportError,
                        PdfExportOptions, PdfExportStep, PipelineContext,
-                       PipelineRunner, RefinerOptions, RenderingOptions,
+                       PipelineRunner, PolisherError, PolisherOptions,
+                       PolisherStep, RefinerOptions, RenderingOptions,
                        SimpleAnalyzerStep, SimpleRefinerStep, SimpleRendererStep,
                        SpecValidatorStep, TemplateExtractor,
-=======
-                       PdfExportError, PdfExportOptions, PdfExportStep,
-                       PipelineContext, PipelineRunner, PolisherError,
-                       PolisherOptions, PolisherStep, RefinerOptions,
-                       RenderingOptions, SimpleAnalyzerStep, SimpleRefinerStep,
-                       SimpleRendererStep, SpecValidatorStep, TemplateExtractor,
->>>>>>> 4d4cd2c (feat(polisher): add dotnet polisher bridge and tests)
                        TemplateExtractorOptions)
 from .review_engine import AnalyzerReviewEngineAdapter
 from .template_audit import (build_release_report, build_template_release,
@@ -47,16 +40,23 @@
 logger = logging.getLogger(__name__)
 
 
-def _resolve_config_path(value: str, *, base_dir: Path) -> Path:
+def _resolve_config_path(value: str, *, base_dir: Path | None = None) -> Path:
     """設定ファイルで指定されたパスを解決する。"""
     candidate = Path(value)
-    if not candidate.is_absolute():
-        candidate = base_dir / candidate
-    candidate = candidate.resolve()
-    if not candidate.exists():
-        msg = f"設定ファイルで指定されたパスが見つかりません: {candidate}"
+    if candidate.is_absolute():
+        resolved = candidate
+    else:
+        if candidate.parts and candidate.parts[0] == "config":
+            resolved = Path.cwd() / candidate
+        elif base_dir is not None:
+            resolved = base_dir / candidate
+        else:
+            resolved = Path.cwd() / candidate
+    resolved = resolved.resolve()
+    if not resolved.exists():
+        msg = f"設定ファイルで指定されたパスが見つかりません: {resolved}"
         raise FileNotFoundError(msg)
-    return candidate
+    return resolved
 
 
 @click.group(help="JSON 仕様から PPTX を生成する CLI")
@@ -178,6 +178,41 @@
     )
 
 
+def _build_polisher_options(
+    rules_config: RulesConfig,
+    *,
+    polisher_toggle: bool | None,
+    polisher_path: Optional[Path],
+    polisher_rules: Optional[Path],
+    polisher_timeout: Optional[int],
+    polisher_args: tuple[str, ...],
+    polisher_cwd: Optional[Path],
+    rules_path: Path,
+) -> PolisherOptions:
+    config = rules_config.polisher
+    enabled = polisher_toggle if polisher_toggle is not None else config.enabled
+
+    executable: Path | None = polisher_path
+    if executable is None and config.executable:
+        executable = _resolve_config_path(config.executable, base_dir=rules_path.parent)
+
+    rules_file: Path | None = polisher_rules
+    if rules_file is None and config.rules_path:
+        rules_file = _resolve_config_path(config.rules_path, base_dir=rules_path.parent)
+
+    timeout_sec = polisher_timeout or config.timeout_sec
+    arguments = tuple(config.arguments) + tuple(polisher_args)
+
+    return PolisherOptions(
+        enabled=enabled,
+        executable=executable,
+        rules_path=rules_file,
+        timeout_sec=timeout_sec,
+        arguments=arguments,
+        working_dir=polisher_cwd,
+    )
+
+
 def _run_mapping_pipeline(
     *,
     spec: JobSpec,
@@ -248,6 +283,7 @@
     branding_artifact: dict[str, object],
     analyzer_options: AnalyzerOptions,
     pdf_options: PdfExportOptions,
+    polisher_options: PolisherOptions | None = None,
     base_artifacts: dict[str, object] | None = None,
 ) -> PipelineContext:
     output_dir.mkdir(parents=True, exist_ok=True)
@@ -274,7 +310,9 @@
     )
     analyzer = SimpleAnalyzerStep(analyzer_options)
 
-    steps = [renderer, analyzer]
+    polisher_step = PolisherStep(polisher_options or PolisherOptions())
+
+    steps = [renderer, polisher_step, analyzer]
     if pdf_options.enabled:
         steps.append(PdfExportStep(pdf_options))
 
@@ -309,634 +347,6 @@
     analysis_path = context.artifacts.get("analysis_path")
     click.echo(f"Analysis: {analysis_path}")
     review_engine_path = context.artifacts.get("review_engine_analysis_path")
-    if review_engine_path is not None:
-        click.echo(f"ReviewEngine Analysis: {review_engine_path}")
-    snapshot_path = context.artifacts.get("analyzer_snapshot_path")
-    if snapshot_path is not None:
-        click.echo(f"Analyzer Snapshot: {snapshot_path}")
-    pdf_path = context.artifacts.get("pdf_path")
-    if pdf_path is not None:
-        click.echo(f"PDF: {pdf_path}")
-    draft_path = context.artifacts.get("draft_document_path")
-    if draft_path is not None:
-        click.echo(f"Draft: {draft_path}")
-    draft_log_path = context.artifacts.get("draft_review_log_path")
-    if draft_log_path is not None:
-        click.echo(f"Draft Log: {draft_log_path}")
-    rendering_ready_path = context.artifacts.get("rendering_ready_path")
-    if rendering_ready_path is not None:
-        click.echo(f"Rendering Ready: {rendering_ready_path}")
-    mapping_log_path = context.artifacts.get("mapping_log_path")
-    if mapping_log_path is not None:
-        click.echo(f"Mapping Log: {mapping_log_path}")
-    fallback_report_path = context.artifacts.get("mapping_fallback_report_path")
-    if fallback_report_path is not None:
-        click.echo(f"Fallback Report: {fallback_report_path}")
-    if audit_path is not None:
-        click.echo(f"Audit: {audit_path}")
-
-
-@app.command("gen")
-@click.argument(
-    "spec_path",
-    type=click.Path(exists=True, dir_okay=False,
-                    readable=True, path_type=Path),
-)
-@click.option(
-    "--output",
-    "-o",
-    "output_dir",
-    type=click.Path(file_okay=False, dir_okay=True, path_type=Path),
-    default=Path(".pptx/gen"),
-    show_default=True,
-    help="生成物を保存するディレクトリ",
-)
-@click.option(
-    "--template",
-    "-t",
-    type=click.Path(exists=True, dir_okay=False,
-                    readable=True, path_type=Path),
-    default=None,
-    help="PPTX テンプレートファイル",
-)
-@click.option(
-    "--pptx-name",
-    default="proposal.pptx",
-    show_default=True,
-    help="出力 PPTX のファイル名",
-)
-@click.option(
-    "--rules",
-    type=click.Path(exists=True, dir_okay=False,
-                    readable=True, path_type=Path),
-    default=DEFAULT_RULES_PATH,
-    show_default=True,
-    help="検証ルール設定ファイル",
-)
-@click.option(
-    "--content-approved",
-    type=click.Path(exists=True, dir_okay=False,
-                    readable=True, path_type=Path),
-    default=None,
-    help="工程3で承認済みのコンテンツ JSON（content_approved.json）",
-)
-@click.option(
-    "--content-review-log",
-    type=click.Path(exists=True, dir_okay=False,
-                    readable=True, path_type=Path),
-    default=None,
-    help="工程3の承認イベントログ JSON（content_review_log.json）",
-)
-@click.option(
-    "--branding",
-    type=click.Path(exists=True, dir_okay=False,
-                    readable=True, path_type=Path),
-    default=None,
-    show_default=str(DEFAULT_BRANDING_PATH),
-    help="ブランド設定ファイル",
-)
-@click.option(
-    "--export-pdf",
-    is_flag=True,
-    help="LibreOffice を利用して PDF を追加出力する",
-)
-@click.option(
-    "--pdf-mode",
-    type=click.Choice(["both", "only"], case_sensitive=False),
-    default="both",
-    show_default=True,
-    help="PDF 出力時の挙動。only では PPTX を保存しない",
-)
-@click.option(
-    "--pdf-output",
-    type=str,
-    default="proposal.pdf",
-    show_default=True,
-    help="出力 PDF ファイル名",
-)
-@click.option(
-    "--libreoffice-path",
-    type=click.Path(exists=True, dir_okay=False,
-                    readable=True, path_type=Path),
-    default=None,
-    help="LibreOffice (soffice) 実行ファイルのパス",
-)
-@click.option(
-    "--pdf-timeout",
-    type=int,
-    default=120,
-    show_default=True,
-    help="LibreOffice 変換のタイムアウト秒",
-)
-@click.option(
-    "--pdf-retries",
-    type=int,
-    default=2,
-    show_default=True,
-    help="LibreOffice 変換の最大リトライ回数",
-)
-@click.option(
-    "--polisher/--no-polisher",
-    "polisher_toggle",
-    default=None,
-    help="Open XML Polisher を実行するかを明示的に指定する（設定ファイル値を上書き）",
-)
-@click.option(
-    "--polisher-path",
-    type=click.Path(exists=True, dir_okay=False, readable=True, path_type=Path),
-    default=None,
-    help="Open XML Polisher (.exe / .dll) もしくはラッパースクリプトのパス",
-)
-@click.option(
-    "--polisher-rules",
-    type=click.Path(exists=True, dir_okay=False, readable=True, path_type=Path),
-    default=None,
-    help="Polisher へ渡すルール設定ファイル",
-)
-@click.option(
-    "--polisher-timeout",
-    type=int,
-    default=None,
-    help="Polisher 実行のタイムアウト秒（設定ファイル値を上書き）",
-)
-@click.option(
-    "--polisher-arg",
-    "polisher_args",
-    multiple=True,
-    help="Polisher へ渡す追加引数（{pptx}, {rules} をプレースホルダーとして利用可能）",
-)
-@click.option(
-    "--polisher-cwd",
-    type=click.Path(exists=True, file_okay=False, dir_okay=True, path_type=Path),
-    default=None,
-    help="Polisher 実行時のカレントディレクトリ",
-)
-@click.option(
-    "--emit-structure-snapshot",
-    is_flag=True,
-    help="Analyzer の構造スナップショット (analysis_snapshot.json) を出力する",
-)
-@click.option(
-    "--layouts",
-    type=click.Path(exists=True, dir_okay=False, readable=True, path_type=Path),
-    default=None,
-    help="工程2で生成した layouts.jsonl のパス",
-)
-@click.option(
-    "--draft-output",
-    type=click.Path(file_okay=False, dir_okay=True, path_type=Path),
-    default=Path(".pptx/draft"),
-    show_default=True,
-    help="draft_draft.json / draft_approved.json の出力ディレクトリ",
-)
-def gen(
-    spec_path: Path,
-    output_dir: Path,
-    template: Optional[Path],
-    pptx_name: str,
-    rules: Path,
-    content_approved: Optional[Path],
-    content_review_log: Optional[Path],
-    branding: Optional[Path],
-    export_pdf: bool,
-    pdf_mode: str,
-    pdf_output: str,
-    libreoffice_path: Optional[Path],
-    pdf_timeout: int,
-    pdf_retries: int,
-    polisher_toggle: bool | None,
-    polisher_path: Optional[Path],
-    polisher_rules: Optional[Path],
-    polisher_timeout: Optional[int],
-    polisher_args: tuple[str, ...],
-    polisher_cwd: Optional[Path],
-    emit_structure_snapshot: bool,
-    layouts: Optional[Path],
-    draft_output: Path,
-) -> None:
-    """JSON 仕様から PPTX を生成する。"""
-    if not export_pdf and pdf_mode != "both":
-        click.echo("--pdf-mode は --export-pdf と併用してください", err=True)
-        raise click.exceptions.Exit(code=2)
-
-    try:
-        spec = JobSpec.parse_file(spec_path)
-    except SpecValidationError as exc:
-        _echo_errors("スキーマ検証に失敗しました", exc.errors)
-        raise click.exceptions.Exit(code=2) from exc
-
-    rules_config = RulesConfig.load(rules)
-    branding_config, branding_artifact = _prepare_branding(template, branding)
-    analyzer_options = _build_analyzer_options(
-        rules_config, branding_config, emit_structure_snapshot
-    )
-    refiner_options = _build_refiner_options(rules_config, branding_config)
-    pdf_options = PdfExportOptions(
-        enabled=export_pdf,
-        mode=pdf_mode,
-        output_filename=pdf_output,
-        soffice_path=libreoffice_path,
-        timeout_sec=pdf_timeout,
-        max_retries=pdf_retries,
-    )
-
-<<<<<<< HEAD
-    polisher_rules_config = rules_config.polisher
-    polisher_enabled = (
-        polisher_toggle if polisher_toggle is not None else polisher_rules_config.enabled
-    )
-
-    polisher_executable: Path | None = None
-    polisher_rules_path: Path | None = None
-
-    if polisher_enabled:
-        if polisher_path is not None:
-            polisher_executable = polisher_path
-        elif polisher_rules_config.executable:
-            polisher_executable = _resolve_config_path(
-                polisher_rules_config.executable, base_dir=rules.parent
-            )
-
-        if polisher_rules is not None:
-            polisher_rules_path = polisher_rules
-        elif polisher_rules_config.rules_path:
-            polisher_rules_path = _resolve_config_path(
-                polisher_rules_config.rules_path, base_dir=rules.parent
-            )
-
-    polisher_timeout_sec = polisher_timeout or polisher_rules_config.timeout_sec
-    polisher_arguments = tuple(polisher_rules_config.arguments) + tuple(polisher_args)
-    polisher_step = PolisherStep(
-        PolisherOptions(
-            enabled=polisher_enabled,
-            executable=polisher_executable,
-            rules_path=polisher_rules_path,
-            timeout_sec=polisher_timeout_sec,
-            arguments=polisher_arguments,
-            working_dir=polisher_cwd,
-        )
-    )
-
-    content_step = ContentApprovalStep(
-        ContentApprovalOptions(
-            approved_path=content_approved,
-            review_log_path=content_review_log,
-            require_document=False,
-            require_all_approved=True,
-=======
-    try:
-        mapping_context = _run_mapping_pipeline(
-            spec=spec,
-            output_dir=output_dir,
-            rules_config=rules_config,
-            refiner_options=refiner_options,
-            branding_artifact=branding_artifact,
-            content_approved=content_approved,
-            content_review_log=content_review_log,
-            layouts=layouts,
-            draft_output=draft_output,
-            template=template,
->>>>>>> c91dad86
-        )
-    except SpecValidationError as exc:
-        _echo_errors("業務ルール検証に失敗しました", exc.errors)
-        raise click.exceptions.Exit(code=3) from exc
-    except ContentApprovalError as exc:
-        click.echo(f"承認済みコンテンツの読み込みに失敗しました: {exc}", err=True)
-        raise click.exceptions.Exit(code=4) from exc
-    except Exception as exc:  # noqa: BLE001
-        logging.exception("パイプライン実行中にエラーが発生しました")
-        raise click.exceptions.Exit(code=1) from exc
-
-    rendering_ready_obj = mapping_context.artifacts.get("rendering_ready")
-    if not isinstance(rendering_ready_obj, RenderingReadyDocument):
-        click.echo("rendering_ready.json が生成されませんでした", err=True)
-        raise click.exceptions.Exit(code=4)
-    rendering_ready_path_value = mapping_context.artifacts.get("rendering_ready_path")
-    rendering_ready_path = (
-        Path(str(rendering_ready_path_value))
-        if rendering_ready_path_value is not None
-        else None
-    )
-
-<<<<<<< HEAD
-    steps = [
-        content_step,
-        spec_validator,
-        draft_step,
-        refiner,
-        mapping,
-        renderer,
-        polisher_step,
-        analyzer,
-    ]
-    if pdf_options.enabled:
-        steps.append(PdfExportStep(pdf_options))
-    runner = PipelineRunner(steps)
-=======
-    try:
-        render_context = _run_render_pipeline(
-            rendering_ready=rendering_ready_obj,
-            rendering_ready_path=rendering_ready_path,
-            output_dir=output_dir,
-            template=template,
-            pptx_name=pptx_name,
-            branding_config=branding_config,
-            branding_artifact=branding_artifact,
-            analyzer_options=analyzer_options,
-            pdf_options=pdf_options,
-            base_artifacts=dict(mapping_context.artifacts),
-        )
-    except PdfExportError as exc:
-        click.echo(f"PDF 出力に失敗しました: {exc}", err=True)
-        raise click.exceptions.Exit(code=5) from exc
-    except FileNotFoundError as exc:
-        click.echo(f"ファイルが見つかりません: {exc}", err=True)
-        raise click.exceptions.Exit(code=4) from exc
-    except Exception as exc:  # noqa: BLE001
-        logging.exception("パイプライン実行中にエラーが発生しました")
-        raise click.exceptions.Exit(code=1) from exc
-
-    analysis_path = render_context.artifacts.get("analysis_path")
-    _emit_review_engine_analysis(render_context, analysis_path)
-    audit_path = _write_audit_log(render_context)
-    _echo_render_outputs(render_context, audit_path)
->>>>>>> c91dad86
-
-
-@app.command("mapping")
-@click.argument(
-    "spec_path",
-    type=click.Path(exists=True, dir_okay=False, readable=True, path_type=Path),
-)
-@click.option(
-    "--output",
-    "-o",
-    "output_dir",
-    type=click.Path(file_okay=False, dir_okay=True, path_type=Path),
-    default=Path(".pptx/gen"),
-    show_default=True,
-    help="rendering_ready.json 等の出力ディレクトリ",
-)
-@click.option(
-    "--rules",
-    type=click.Path(exists=True, dir_okay=False, readable=True, path_type=Path),
-    default=DEFAULT_RULES_PATH,
-    show_default=True,
-    help="検証ルール設定ファイル",
-)
-@click.option(
-    "--content-approved",
-    type=click.Path(exists=True, dir_okay=False, readable=True, path_type=Path),
-    default=None,
-    help="工程3の承認済みコンテンツ JSON",
-)
-@click.option(
-    "--content-review-log",
-    type=click.Path(exists=True, dir_okay=False, readable=True, path_type=Path),
-    default=None,
-    help="工程3の承認イベントログ JSON",
-)
-@click.option(
-    "--layouts",
-    type=click.Path(exists=True, dir_okay=False, readable=True, path_type=Path),
-    default=None,
-    help="layouts.jsonl のパス",
-)
-@click.option(
-    "--draft-output",
-    type=click.Path(file_okay=False, dir_okay=True, path_type=Path),
-    default=Path(".pptx/draft"),
-    show_default=True,
-    help="draft_draft.json / draft_approved.json の出力先",
-)
-@click.option(
-    "--template",
-    "-t",
-    type=click.Path(exists=True, dir_okay=False, readable=True, path_type=Path),
-    default=None,
-    help="ブランド抽出に利用するテンプレートファイル（任意）",
-)
-@click.option(
-    "--branding",
-    type=click.Path(exists=True, dir_okay=False, readable=True, path_type=Path),
-    default=None,
-    show_default=str(DEFAULT_BRANDING_PATH),
-    help="ブランド設定ファイル（任意）",
-)
-def mapping(  # noqa: PLR0913
-    spec_path: Path,
-    output_dir: Path,
-    rules: Path,
-    content_approved: Optional[Path],
-    content_review_log: Optional[Path],
-    layouts: Optional[Path],
-    draft_output: Path,
-    template: Optional[Path],
-    branding: Optional[Path],
-) -> None:
-    """工程5 マッピングを実行し rendering_ready.json を生成する。"""
-    try:
-        spec = JobSpec.parse_file(spec_path)
-    except SpecValidationError as exc:
-        _echo_errors("スキーマ検証に失敗しました", exc.errors)
-        raise click.exceptions.Exit(code=2) from exc
-
-    rules_config = RulesConfig.load(rules)
-    branding_config, branding_artifact = _prepare_branding(template, branding)
-    refiner_options = _build_refiner_options(rules_config, branding_config)
-
-    try:
-        context = _run_mapping_pipeline(
-            spec=spec,
-            output_dir=output_dir,
-            rules_config=rules_config,
-            refiner_options=refiner_options,
-            branding_artifact=branding_artifact,
-            content_approved=content_approved,
-            content_review_log=content_review_log,
-            layouts=layouts,
-            draft_output=draft_output,
-            template=template,
-        )
-    except SpecValidationError as exc:
-        _echo_errors("業務ルール検証に失敗しました", exc.errors)
-        raise click.exceptions.Exit(code=3) from exc
-    except ContentApprovalError as exc:
-        click.echo(f"承認済みコンテンツの読み込みに失敗しました: {exc}", err=True)
-        raise click.exceptions.Exit(code=4) from exc
-    except Exception as exc:  # noqa: BLE001
-        logging.exception("マッピング実行中にエラーが発生しました")
-        raise click.exceptions.Exit(code=1) from exc
-
-    _echo_mapping_outputs(context)
-
-
-@app.command("render")
-@click.argument(
-    "rendering_ready_path",
-    type=click.Path(exists=True, dir_okay=False, readable=True, path_type=Path),
-)
-@click.option(
-    "--output",
-    "-o",
-    "output_dir",
-    type=click.Path(file_okay=False, dir_okay=True, path_type=Path),
-    default=Path(".pptx/gen"),
-    show_default=True,
-    help="レンダリング成果物の出力ディレクトリ",
-)
-@click.option(
-    "--template",
-    "-t",
-    type=click.Path(exists=True, dir_okay=False, readable=True, path_type=Path),
-    default=None,
-    help="PPTX テンプレートファイル",
-)
-@click.option(
-    "--pptx-name",
-    default="proposal.pptx",
-    show_default=True,
-    help="出力 PPTX のファイル名",
-)
-@click.option(
-    "--rules",
-    type=click.Path(exists=True, dir_okay=False, readable=True, path_type=Path),
-    default=DEFAULT_RULES_PATH,
-    show_default=True,
-    help="Analyzer 設定を含むルールファイル",
-)
-@click.option(
-    "--branding",
-    type=click.Path(exists=True, dir_okay=False, readable=True, path_type=Path),
-    default=None,
-    show_default=str(DEFAULT_BRANDING_PATH),
-    help="ブランド設定ファイル",
-)
-@click.option(
-    "--export-pdf",
-    is_flag=True,
-    help="LibreOffice を利用して PDF を追加出力する",
-)
-@click.option(
-    "--pdf-mode",
-    type=click.Choice(["both", "only"], case_sensitive=False),
-    default="both",
-    show_default=True,
-    help="PDF 出力時の挙動。only では PPTX を保存しない",
-)
-@click.option(
-    "--pdf-output",
-    type=str,
-    default="proposal.pdf",
-    show_default=True,
-    help="出力 PDF ファイル名",
-)
-@click.option(
-    "--libreoffice-path",
-    type=click.Path(exists=True, dir_okay=False, readable=True, path_type=Path),
-    default=None,
-    help="LibreOffice (soffice) 実行ファイルのパス",
-)
-@click.option(
-    "--pdf-timeout",
-    type=int,
-    default=120,
-    show_default=True,
-    help="LibreOffice 変換のタイムアウト秒",
-)
-@click.option(
-    "--pdf-retries",
-    type=int,
-    default=2,
-    show_default=True,
-    help="LibreOffice 変換の最大リトライ回数",
-)
-@click.option(
-    "--emit-structure-snapshot",
-    is_flag=True,
-    help="Analyzer の構造スナップショット (analysis_snapshot.json) を出力する",
-)
-def render(  # noqa: PLR0913
-    rendering_ready_path: Path,
-    output_dir: Path,
-    template: Optional[Path],
-    pptx_name: str,
-    rules: Path,
-    branding: Optional[Path],
-    export_pdf: bool,
-    pdf_mode: str,
-    pdf_output: str,
-    libreoffice_path: Optional[Path],
-    pdf_timeout: int,
-    pdf_retries: int,
-    emit_structure_snapshot: bool,
-) -> None:
-    """工程6 レンダリングを実行し PPTX / PDF / 解析結果を生成する。"""
-    if not export_pdf and pdf_mode != "both":
-        click.echo("--pdf-mode は --export-pdf と併用してください", err=True)
-        raise click.exceptions.Exit(code=2)
-
-    rules_config = RulesConfig.load(rules)
-    branding_config, branding_artifact = _prepare_branding(template, branding)
-    analyzer_options = _build_analyzer_options(
-        rules_config, branding_config, emit_structure_snapshot
-    )
-    pdf_options = PdfExportOptions(
-        enabled=export_pdf,
-        mode=pdf_mode,
-        output_filename=pdf_output,
-        soffice_path=libreoffice_path,
-        timeout_sec=pdf_timeout,
-        max_retries=pdf_retries,
-    )
-
-    try:
-        rendering_ready = RenderingReadyDocument.parse_file(rendering_ready_path)
-    except Exception as exc:  # noqa: BLE001
-        click.echo(f"rendering_ready.json の読み込みに失敗しました: {exc}", err=True)
-        raise click.exceptions.Exit(code=4) from exc
-
-    try:
-        context = _run_render_pipeline(
-            rendering_ready=rendering_ready,
-            rendering_ready_path=rendering_ready_path,
-            output_dir=output_dir,
-            template=template,
-            pptx_name=pptx_name,
-            branding_config=branding_config,
-            branding_artifact=branding_artifact,
-            analyzer_options=analyzer_options,
-            pdf_options=pdf_options,
-        )
-    except PdfExportError as exc:
-        click.echo(f"PDF 出力に失敗しました: {exc}", err=True)
-        raise click.exceptions.Exit(code=5) from exc
-<<<<<<< HEAD
-    except PolisherError as exc:
-        click.echo(f"Polisher の実行に失敗しました: {exc}", err=True)
-        raise click.exceptions.Exit(code=6) from exc
-=======
-    except FileNotFoundError as exc:
-        click.echo(f"ファイルが見つかりません: {exc}", err=True)
-        raise click.exceptions.Exit(code=4) from exc
->>>>>>> c91dad86
-    except Exception as exc:  # noqa: BLE001
-        logging.exception("レンダリング実行中にエラーが発生しました")
-        raise click.exceptions.Exit(code=1) from exc
-
-    analysis_path = context.artifacts.get("analysis_path")
-    _emit_review_engine_analysis(context, analysis_path)
-    audit_path = _write_audit_log(context)
-<<<<<<< HEAD
-
-    pptx_path = context.artifacts.get("pptx_path")
-
-    if pptx_path is not None:
-        click.echo(f"PPTX: {pptx_path}")
-    else:
-        click.echo("PPTX: --pdf-mode=only のため保存しませんでした")
-    click.echo(f"Analysis: {analysis_path}")
     if review_engine_path is not None:
         click.echo(f"ReviewEngine Analysis: {review_engine_path}")
     snapshot_path = context.artifacts.get("analyzer_snapshot_path")
@@ -970,10 +380,606 @@
     fallback_report_path = context.artifacts.get("mapping_fallback_report_path")
     if fallback_report_path is not None:
         click.echo(f"Fallback Report: {fallback_report_path}")
-    click.echo(f"Audit: {audit_path}")
-=======
+    if audit_path is not None:
+        click.echo(f"Audit: {audit_path}")
+
+
+@app.command("gen")
+@click.argument(
+    "spec_path",
+    type=click.Path(exists=True, dir_okay=False,
+                    readable=True, path_type=Path),
+)
+@click.option(
+    "--output",
+    "-o",
+    "output_dir",
+    type=click.Path(file_okay=False, dir_okay=True, path_type=Path),
+    default=Path(".pptx/gen"),
+    show_default=True,
+    help="生成物を保存するディレクトリ",
+)
+@click.option(
+    "--template",
+    "-t",
+    type=click.Path(exists=True, dir_okay=False,
+                    readable=True, path_type=Path),
+    default=None,
+    help="PPTX テンプレートファイル",
+)
+@click.option(
+    "--pptx-name",
+    default="proposal.pptx",
+    show_default=True,
+    help="出力 PPTX のファイル名",
+)
+@click.option(
+    "--rules",
+    type=click.Path(exists=True, dir_okay=False,
+                    readable=True, path_type=Path),
+    default=DEFAULT_RULES_PATH,
+    show_default=True,
+    help="検証ルール設定ファイル",
+)
+@click.option(
+    "--content-approved",
+    type=click.Path(exists=True, dir_okay=False,
+                    readable=True, path_type=Path),
+    default=None,
+    help="工程3で承認済みのコンテンツ JSON（content_approved.json）",
+)
+@click.option(
+    "--content-review-log",
+    type=click.Path(exists=True, dir_okay=False,
+                    readable=True, path_type=Path),
+    default=None,
+    help="工程3の承認イベントログ JSON（content_review_log.json）",
+)
+@click.option(
+    "--branding",
+    type=click.Path(exists=True, dir_okay=False,
+                    readable=True, path_type=Path),
+    default=None,
+    show_default=str(DEFAULT_BRANDING_PATH),
+    help="ブランド設定ファイル",
+)
+@click.option(
+    "--export-pdf",
+    is_flag=True,
+    help="LibreOffice を利用して PDF を追加出力する",
+)
+@click.option(
+    "--pdf-mode",
+    type=click.Choice(["both", "only"], case_sensitive=False),
+    default="both",
+    show_default=True,
+    help="PDF 出力時の挙動。only では PPTX を保存しない",
+)
+@click.option(
+    "--pdf-output",
+    type=str,
+    default="proposal.pdf",
+    show_default=True,
+    help="出力 PDF ファイル名",
+)
+@click.option(
+    "--libreoffice-path",
+    type=click.Path(exists=True, dir_okay=False,
+                    readable=True, path_type=Path),
+    default=None,
+    help="LibreOffice (soffice) 実行ファイルのパス",
+)
+@click.option(
+    "--pdf-timeout",
+    type=int,
+    default=120,
+    show_default=True,
+    help="LibreOffice 変換のタイムアウト秒",
+)
+@click.option(
+    "--pdf-retries",
+    type=int,
+    default=2,
+    show_default=True,
+    help="LibreOffice 変換の最大リトライ回数",
+)
+@click.option(
+    "--polisher/--no-polisher",
+    "polisher_toggle",
+    default=None,
+    help="Open XML Polisher を実行するかを明示的に指定する（設定ファイル値を上書き）",
+)
+@click.option(
+    "--polisher-path",
+    type=click.Path(exists=True, dir_okay=False, readable=True, path_type=Path),
+    default=None,
+    help="Open XML Polisher (.exe / .dll) もしくはラッパースクリプトのパス",
+)
+@click.option(
+    "--polisher-rules",
+    type=click.Path(exists=True, dir_okay=False, readable=True, path_type=Path),
+    default=None,
+    help="Polisher へ渡すルール設定ファイル",
+)
+@click.option(
+    "--polisher-timeout",
+    type=int,
+    default=None,
+    help="Polisher 実行のタイムアウト秒（設定ファイル値を上書き）",
+)
+@click.option(
+    "--polisher-arg",
+    "polisher_args",
+    multiple=True,
+    help="Polisher へ渡す追加引数（{pptx}, {rules} をプレースホルダーとして利用可能）",
+)
+@click.option(
+    "--polisher-cwd",
+    type=click.Path(exists=True, file_okay=False, dir_okay=True, path_type=Path),
+    default=None,
+    help="Polisher 実行時のカレントディレクトリ",
+)
+@click.option(
+    "--emit-structure-snapshot",
+    is_flag=True,
+    help="Analyzer の構造スナップショット (analysis_snapshot.json) を出力する",
+)
+@click.option(
+    "--layouts",
+    type=click.Path(exists=True, dir_okay=False, readable=True, path_type=Path),
+    default=None,
+    help="工程2で生成した layouts.jsonl のパス",
+)
+@click.option(
+    "--draft-output",
+    type=click.Path(file_okay=False, dir_okay=True, path_type=Path),
+    default=Path(".pptx/draft"),
+    show_default=True,
+    help="draft_draft.json / draft_approved.json の出力ディレクトリ",
+)
+def gen(
+    spec_path: Path,
+    output_dir: Path,
+    template: Optional[Path],
+    pptx_name: str,
+    rules: Path,
+    content_approved: Optional[Path],
+    content_review_log: Optional[Path],
+    branding: Optional[Path],
+    export_pdf: bool,
+    pdf_mode: str,
+    pdf_output: str,
+    libreoffice_path: Optional[Path],
+    pdf_timeout: int,
+    pdf_retries: int,
+    polisher_toggle: bool | None,
+    polisher_path: Optional[Path],
+    polisher_rules: Optional[Path],
+    polisher_timeout: Optional[int],
+    polisher_args: tuple[str, ...],
+    polisher_cwd: Optional[Path],
+    emit_structure_snapshot: bool,
+    layouts: Optional[Path],
+    draft_output: Path,
+) -> None:
+    """JSON 仕様から PPTX を生成する。"""
+    if not export_pdf and pdf_mode != "both":
+        click.echo("--pdf-mode は --export-pdf と併用してください", err=True)
+        raise click.exceptions.Exit(code=2)
+
+    try:
+        spec = JobSpec.parse_file(spec_path)
+    except SpecValidationError as exc:
+        _echo_errors("スキーマ検証に失敗しました", exc.errors)
+        raise click.exceptions.Exit(code=2) from exc
+
+    rules_config = RulesConfig.load(rules)
+    branding_config, branding_artifact = _prepare_branding(template, branding)
+    analyzer_options = _build_analyzer_options(
+        rules_config, branding_config, emit_structure_snapshot
+    )
+    refiner_options = _build_refiner_options(rules_config, branding_config)
+    pdf_options = PdfExportOptions(
+        enabled=export_pdf,
+        mode=pdf_mode,
+        output_filename=pdf_output,
+        soffice_path=libreoffice_path,
+        timeout_sec=pdf_timeout,
+        max_retries=pdf_retries,
+    )
+    polisher_options = _build_polisher_options(
+        rules_config,
+        polisher_toggle=polisher_toggle,
+        polisher_path=polisher_path,
+        polisher_rules=polisher_rules,
+        polisher_timeout=polisher_timeout,
+        polisher_args=polisher_args,
+        polisher_cwd=polisher_cwd,
+        rules_path=rules,
+    )
+
+    try:
+        mapping_context = _run_mapping_pipeline(
+            spec=spec,
+            output_dir=output_dir,
+            rules_config=rules_config,
+            refiner_options=refiner_options,
+            branding_artifact=branding_artifact,
+            content_approved=content_approved,
+            content_review_log=content_review_log,
+            layouts=layouts,
+            draft_output=draft_output,
+            template=template,
+        )
+    except SpecValidationError as exc:
+        _echo_errors("業務ルール検証に失敗しました", exc.errors)
+        raise click.exceptions.Exit(code=3) from exc
+    except ContentApprovalError as exc:
+        click.echo(f"承認済みコンテンツの読み込みに失敗しました: {exc}", err=True)
+        raise click.exceptions.Exit(code=4) from exc
+    except Exception as exc:  # noqa: BLE001
+        logging.exception("パイプライン実行中にエラーが発生しました")
+        raise click.exceptions.Exit(code=1) from exc
+
+    rendering_ready_obj = mapping_context.artifacts.get("rendering_ready")
+    if not isinstance(rendering_ready_obj, RenderingReadyDocument):
+        click.echo("rendering_ready.json が生成されませんでした", err=True)
+        raise click.exceptions.Exit(code=4)
+    rendering_ready_path_value = mapping_context.artifacts.get("rendering_ready_path")
+    rendering_ready_path = (
+        Path(str(rendering_ready_path_value))
+        if rendering_ready_path_value is not None
+        else None
+    )
+
+    try:
+        render_context = _run_render_pipeline(
+            rendering_ready=rendering_ready_obj,
+            rendering_ready_path=rendering_ready_path,
+            output_dir=output_dir,
+            template=template,
+            pptx_name=pptx_name,
+            branding_config=branding_config,
+            branding_artifact=branding_artifact,
+            analyzer_options=analyzer_options,
+            pdf_options=pdf_options,
+            polisher_options=polisher_options,
+            base_artifacts=dict(mapping_context.artifacts),
+        )
+    except PdfExportError as exc:
+        click.echo(f"PDF 出力に失敗しました: {exc}", err=True)
+        raise click.exceptions.Exit(code=5) from exc
+    except PolisherError as exc:
+        click.echo(f"Polisher の実行に失敗しました: {exc}", err=True)
+        raise click.exceptions.Exit(code=6) from exc
+    except FileNotFoundError as exc:
+        click.echo(f"ファイルが見つかりません: {exc}", err=True)
+        raise click.exceptions.Exit(code=4) from exc
+    except Exception as exc:  # noqa: BLE001
+        logging.exception("パイプライン実行中にエラーが発生しました")
+        raise click.exceptions.Exit(code=1) from exc
+
+    analysis_path = render_context.artifacts.get("analysis_path")
+    _emit_review_engine_analysis(render_context, analysis_path)
+    audit_path = _write_audit_log(render_context)
+    _echo_render_outputs(render_context, audit_path)
+
+
+@app.command("mapping")
+@click.argument(
+    "spec_path",
+    type=click.Path(exists=True, dir_okay=False, readable=True, path_type=Path),
+)
+@click.option(
+    "--output",
+    "-o",
+    "output_dir",
+    type=click.Path(file_okay=False, dir_okay=True, path_type=Path),
+    default=Path(".pptx/gen"),
+    show_default=True,
+    help="rendering_ready.json 等の出力ディレクトリ",
+)
+@click.option(
+    "--rules",
+    type=click.Path(exists=True, dir_okay=False, readable=True, path_type=Path),
+    default=DEFAULT_RULES_PATH,
+    show_default=True,
+    help="検証ルール設定ファイル",
+)
+@click.option(
+    "--content-approved",
+    type=click.Path(exists=True, dir_okay=False, readable=True, path_type=Path),
+    default=None,
+    help="工程3の承認済みコンテンツ JSON",
+)
+@click.option(
+    "--content-review-log",
+    type=click.Path(exists=True, dir_okay=False, readable=True, path_type=Path),
+    default=None,
+    help="工程3の承認イベントログ JSON",
+)
+@click.option(
+    "--layouts",
+    type=click.Path(exists=True, dir_okay=False, readable=True, path_type=Path),
+    default=None,
+    help="layouts.jsonl のパス",
+)
+@click.option(
+    "--draft-output",
+    type=click.Path(file_okay=False, dir_okay=True, path_type=Path),
+    default=Path(".pptx/draft"),
+    show_default=True,
+    help="draft_draft.json / draft_approved.json の出力先",
+)
+@click.option(
+    "--template",
+    "-t",
+    type=click.Path(exists=True, dir_okay=False, readable=True, path_type=Path),
+    default=None,
+    help="ブランド抽出に利用するテンプレートファイル（任意）",
+)
+@click.option(
+    "--branding",
+    type=click.Path(exists=True, dir_okay=False, readable=True, path_type=Path),
+    default=None,
+    show_default=str(DEFAULT_BRANDING_PATH),
+    help="ブランド設定ファイル（任意）",
+)
+def mapping(  # noqa: PLR0913
+    spec_path: Path,
+    output_dir: Path,
+    rules: Path,
+    content_approved: Optional[Path],
+    content_review_log: Optional[Path],
+    layouts: Optional[Path],
+    draft_output: Path,
+    template: Optional[Path],
+    branding: Optional[Path],
+) -> None:
+    """工程5 マッピングを実行し rendering_ready.json を生成する。"""
+    try:
+        spec = JobSpec.parse_file(spec_path)
+    except SpecValidationError as exc:
+        _echo_errors("スキーマ検証に失敗しました", exc.errors)
+        raise click.exceptions.Exit(code=2) from exc
+
+    rules_config = RulesConfig.load(rules)
+    branding_config, branding_artifact = _prepare_branding(template, branding)
+    refiner_options = _build_refiner_options(rules_config, branding_config)
+
+    try:
+        context = _run_mapping_pipeline(
+            spec=spec,
+            output_dir=output_dir,
+            rules_config=rules_config,
+            refiner_options=refiner_options,
+            branding_artifact=branding_artifact,
+            content_approved=content_approved,
+            content_review_log=content_review_log,
+            layouts=layouts,
+            draft_output=draft_output,
+            template=template,
+        )
+    except SpecValidationError as exc:
+        _echo_errors("業務ルール検証に失敗しました", exc.errors)
+        raise click.exceptions.Exit(code=3) from exc
+    except ContentApprovalError as exc:
+        click.echo(f"承認済みコンテンツの読み込みに失敗しました: {exc}", err=True)
+        raise click.exceptions.Exit(code=4) from exc
+    except Exception as exc:  # noqa: BLE001
+        logging.exception("マッピング実行中にエラーが発生しました")
+        raise click.exceptions.Exit(code=1) from exc
+
+    _echo_mapping_outputs(context)
+
+
+@app.command("render")
+@click.argument(
+    "rendering_ready_path",
+    type=click.Path(exists=True, dir_okay=False, readable=True, path_type=Path),
+)
+@click.option(
+    "--output",
+    "-o",
+    "output_dir",
+    type=click.Path(file_okay=False, dir_okay=True, path_type=Path),
+    default=Path(".pptx/gen"),
+    show_default=True,
+    help="レンダリング成果物の出力ディレクトリ",
+)
+@click.option(
+    "--template",
+    "-t",
+    type=click.Path(exists=True, dir_okay=False, readable=True, path_type=Path),
+    default=None,
+    help="PPTX テンプレートファイル",
+)
+@click.option(
+    "--pptx-name",
+    default="proposal.pptx",
+    show_default=True,
+    help="出力 PPTX のファイル名",
+)
+@click.option(
+    "--rules",
+    type=click.Path(exists=True, dir_okay=False, readable=True, path_type=Path),
+    default=DEFAULT_RULES_PATH,
+    show_default=True,
+    help="Analyzer 設定を含むルールファイル",
+)
+@click.option(
+    "--branding",
+    type=click.Path(exists=True, dir_okay=False, readable=True, path_type=Path),
+    default=None,
+    show_default=str(DEFAULT_BRANDING_PATH),
+    help="ブランド設定ファイル",
+)
+@click.option(
+    "--export-pdf",
+    is_flag=True,
+    help="LibreOffice を利用して PDF を追加出力する",
+)
+@click.option(
+    "--pdf-mode",
+    type=click.Choice(["both", "only"], case_sensitive=False),
+    default="both",
+    show_default=True,
+    help="PDF 出力時の挙動。only では PPTX を保存しない",
+)
+@click.option(
+    "--pdf-output",
+    type=str,
+    default="proposal.pdf",
+    show_default=True,
+    help="出力 PDF ファイル名",
+)
+@click.option(
+    "--libreoffice-path",
+    type=click.Path(exists=True, dir_okay=False, readable=True, path_type=Path),
+    default=None,
+    help="LibreOffice (soffice) 実行ファイルのパス",
+)
+@click.option(
+    "--pdf-timeout",
+    type=int,
+    default=120,
+    show_default=True,
+    help="LibreOffice 変換のタイムアウト秒",
+)
+@click.option(
+    "--pdf-retries",
+    type=int,
+    default=2,
+    show_default=True,
+    help="LibreOffice 変換の最大リトライ回数",
+)
+@click.option(
+    "--polisher/--no-polisher",
+    "polisher_toggle",
+    default=None,
+    help="Open XML Polisher を実行するかを明示的に指定する（設定ファイル値を上書き）",
+)
+@click.option(
+    "--polisher-path",
+    type=click.Path(exists=True, dir_okay=False, readable=True, path_type=Path),
+    default=None,
+    help="Open XML Polisher (.exe / .dll) もしくはラッパースクリプトのパス",
+)
+@click.option(
+    "--polisher-rules",
+    type=click.Path(exists=True, dir_okay=False, readable=True, path_type=Path),
+    default=None,
+    help="Polisher へ渡すルール設定ファイル",
+)
+@click.option(
+    "--polisher-timeout",
+    type=int,
+    default=None,
+    help="Polisher 実行のタイムアウト秒（設定ファイル値を上書き）",
+)
+@click.option(
+    "--polisher-arg",
+    "polisher_args",
+    multiple=True,
+    help="Polisher へ渡す追加引数（{pptx}, {rules} をプレースホルダーとして利用可能）",
+)
+@click.option(
+    "--polisher-cwd",
+    type=click.Path(exists=True, file_okay=False, dir_okay=True, path_type=Path),
+    default=None,
+    help="Polisher 実行時のカレントディレクトリ",
+)
+@click.option(
+    "--emit-structure-snapshot",
+    is_flag=True,
+    help="Analyzer の構造スナップショット (analysis_snapshot.json) を出力する",
+)
+def render(  # noqa: PLR0913
+    rendering_ready_path: Path,
+    output_dir: Path,
+    template: Optional[Path],
+    pptx_name: str,
+    rules: Path,
+    branding: Optional[Path],
+    export_pdf: bool,
+    pdf_mode: str,
+    pdf_output: str,
+    libreoffice_path: Optional[Path],
+    pdf_timeout: int,
+    pdf_retries: int,
+    polisher_toggle: bool | None,
+    polisher_path: Optional[Path],
+    polisher_rules: Optional[Path],
+    polisher_timeout: Optional[int],
+    polisher_args: tuple[str, ...],
+    polisher_cwd: Optional[Path],
+    emit_structure_snapshot: bool,
+) -> None:
+    """工程6 レンダリングを実行し PPTX / PDF / 解析結果を生成する。"""
+    if not export_pdf and pdf_mode != "both":
+        click.echo("--pdf-mode は --export-pdf と併用してください", err=True)
+        raise click.exceptions.Exit(code=2)
+
+    rules_config = RulesConfig.load(rules)
+    branding_config, branding_artifact = _prepare_branding(template, branding)
+    analyzer_options = _build_analyzer_options(
+        rules_config, branding_config, emit_structure_snapshot
+    )
+    pdf_options = PdfExportOptions(
+        enabled=export_pdf,
+        mode=pdf_mode,
+        output_filename=pdf_output,
+        soffice_path=libreoffice_path,
+        timeout_sec=pdf_timeout,
+        max_retries=pdf_retries,
+    )
+    polisher_options = _build_polisher_options(
+        rules_config,
+        polisher_toggle=polisher_toggle,
+        polisher_path=polisher_path,
+        polisher_rules=polisher_rules,
+        polisher_timeout=polisher_timeout,
+        polisher_args=polisher_args,
+        polisher_cwd=polisher_cwd,
+        rules_path=rules,
+    )
+
+    try:
+        rendering_ready = RenderingReadyDocument.parse_file(rendering_ready_path)
+    except Exception as exc:  # noqa: BLE001
+        click.echo(f"rendering_ready.json の読み込みに失敗しました: {exc}", err=True)
+        raise click.exceptions.Exit(code=4) from exc
+
+    try:
+        context = _run_render_pipeline(
+            rendering_ready=rendering_ready,
+            rendering_ready_path=rendering_ready_path,
+            output_dir=output_dir,
+            template=template,
+            pptx_name=pptx_name,
+            branding_config=branding_config,
+            branding_artifact=branding_artifact,
+            analyzer_options=analyzer_options,
+            pdf_options=pdf_options,
+            polisher_options=polisher_options,
+        )
+    except PdfExportError as exc:
+        click.echo(f"PDF 出力に失敗しました: {exc}", err=True)
+        raise click.exceptions.Exit(code=5) from exc
+    except PolisherError as exc:
+        click.echo(f"Polisher の実行に失敗しました: {exc}", err=True)
+        raise click.exceptions.Exit(code=6) from exc
+    except FileNotFoundError as exc:
+        click.echo(f"ファイルが見つかりません: {exc}", err=True)
+        raise click.exceptions.Exit(code=4) from exc
+    except Exception as exc:  # noqa: BLE001
+        logging.exception("レンダリング実行中にエラーが発生しました")
+        raise click.exceptions.Exit(code=1) from exc
+
+    analysis_path = context.artifacts.get("analysis_path")
+    _emit_review_engine_analysis(context, analysis_path)
+    audit_path = _write_audit_log(context)
     _echo_render_outputs(context, audit_path)
->>>>>>> c91dad86
 
 
 @app.command("tpl-extract")
