"""設定ファイルの読み込みユーティリティ。"""

from __future__ import annotations

import json
from dataclasses import dataclass, field
from pathlib import Path


def _ensure_hex_prefix(value: str) -> str:
<<<<<<< HEAD
    normalized = value if value.startswith("#") else f"#{value}"
    return normalized.upper()


def _maybe_float(value: object) -> float | None:
    if isinstance(value, (int, float)):
        return float(value)
    if isinstance(value, str):
        try:
            return float(value)
        except ValueError:
            return None
    return None


def _maybe_hex(value: object) -> str | None:
    if not isinstance(value, str):
        return None
    return _ensure_hex_prefix(value)


@dataclass(slots=True)
class AnalyzerRuleConfig:
    min_font_size: float | None = None
    default_font_size: float | None = None
    default_font_color: str | None = None
    preferred_text_color: str | None = None
    background_color: str | None = None
    min_contrast_ratio: float | None = None
    large_text_min_contrast: float | None = None
    large_text_threshold_pt: float | None = None
    margin_in: float | None = None
    slide_width_in: float | None = None
    slide_height_in: float | None = None

    @classmethod
    def from_dict(cls, payload: dict[str, object] | None) -> "AnalyzerRuleConfig":
        if not payload:
            return cls()
        return cls(
            min_font_size=_maybe_float(payload.get("min_font_size")),
            default_font_size=_maybe_float(payload.get("default_font_size")),
            default_font_color=_maybe_hex(payload.get("default_font_color")),
            preferred_text_color=_maybe_hex(payload.get("preferred_text_color")),
            background_color=_maybe_hex(payload.get("background_color")),
            min_contrast_ratio=_maybe_float(payload.get("min_contrast_ratio")),
            large_text_min_contrast=_maybe_float(payload.get("large_text_min_contrast")),
            large_text_threshold_pt=_maybe_float(payload.get("large_text_threshold_pt")),
            margin_in=_maybe_float(payload.get("margin_in")),
            slide_width_in=_maybe_float(payload.get("slide_width_in")),
            slide_height_in=_maybe_float(payload.get("slide_height_in")),
        )


@dataclass(slots=True)
class RefinerRuleConfig:
    enable_bullet_reindent: bool = True
    enable_font_raise: bool = False
    min_font_size: float | None = None
    enable_color_adjust: bool = False
    preferred_text_color: str | None = None
    fallback_font_color: str | None = None

    @classmethod
    def from_dict(cls, payload: dict[str, object] | None) -> "RefinerRuleConfig":
        if not payload:
            return cls()

        def _maybe_bool(value: object, default: bool) -> bool:
            if isinstance(value, bool):
                return value
            return default

        return cls(
            enable_bullet_reindent=_maybe_bool(payload.get("enable_bullet_reindent"), True),
            enable_font_raise=_maybe_bool(payload.get("enable_font_raise"), False),
            min_font_size=_maybe_float(payload.get("min_font_size")),
            enable_color_adjust=_maybe_bool(payload.get("enable_color_adjust"), False),
            preferred_text_color=_maybe_hex(payload.get("preferred_text_color")),
            fallback_font_color=_maybe_hex(payload.get("fallback_font_color")),
        )
=======
    return value if value.startswith("#") else f"#{value}"
>>>>>>> 0f6359b7


@dataclass(slots=True)
class RulesConfig:
    max_title_length: int = 25
    max_bullet_length: int = 120
    max_bullet_level: int = 3
    forbidden_words: tuple[str, ...] = ()
    analyzer: AnalyzerRuleConfig = field(default_factory=AnalyzerRuleConfig)
    refiner: RefinerRuleConfig = field(default_factory=RefinerRuleConfig)

    @classmethod
    def load(cls, path: Path) -> "RulesConfig":
        data = json.loads(path.read_text(encoding="utf-8"))
        title = data.get("title", {})
        bullet = data.get("bullet", {})
        defaults = cls()
        analyzer = AnalyzerRuleConfig.from_dict(data.get("analyzer", {}))
        refiner = RefinerRuleConfig.from_dict(data.get("refiner", {}))
        return cls(
            max_title_length=title.get("max_length", defaults.max_title_length),
            max_bullet_length=bullet.get("max_length", defaults.max_bullet_length),
            max_bullet_level=bullet.get("max_level", defaults.max_bullet_level),
            forbidden_words=tuple(data.get("forbidden_words", defaults.forbidden_words)),
            analyzer=analyzer,
            refiner=refiner,
        )


@dataclass(slots=True)
class BrandingFont:
    name: str
    size_pt: float
    color_hex: str
    bold: bool = False
    italic: bool = False


@dataclass(slots=True)
class ParagraphStyle:
    align: str | None = None
    line_spacing_pt: float | None = None
    space_before_pt: float | None = None
    space_after_pt: float | None = None
    level: int | None = None


@dataclass(slots=True)
class BoxSpec:
    left_in: float
    top_in: float
    width_in: float
    height_in: float


@dataclass(slots=True)
class TableHeaderStyle:
    font: BrandingFont
    fill_color: str


@dataclass(slots=True)
class TableBodyStyle:
    font: BrandingFont
    fill_color: str
    zebra_fill_color: str | None = None


@dataclass(slots=True)
class TableComponentStyle:
    fallback_box: BoxSpec
    header: TableHeaderStyle
    body: TableBodyStyle


@dataclass(slots=True)
class ChartDataLabelsStyle:
    enabled: bool
    format: str | None


@dataclass(slots=True)
class ChartAxisStyle:
    font: BrandingFont


@dataclass(slots=True)
class ChartComponentStyle:
    fallback_box: BoxSpec
    palette: tuple[str, ...]
    data_labels: ChartDataLabelsStyle
    axis: ChartAxisStyle


@dataclass(slots=True)
class ImageComponentStyle:
    fallback_box: BoxSpec
    sizing: str


@dataclass(slots=True)
class TextboxComponentStyle:
    fallback_box: BoxSpec
    font: BrandingFont
    paragraph: ParagraphStyle


@dataclass(slots=True)
class BrandingComponents:
    table: TableComponentStyle
    chart: ChartComponentStyle
    image: ImageComponentStyle
    textbox: TextboxComponentStyle


@dataclass(slots=True)
class ColorPalette:
    primary: str
    secondary: str
    accent: str
    background: str


@dataclass(slots=True)
class BrandingTheme:
    heading: BrandingFont
    body: BrandingFont
    colors: ColorPalette


@dataclass(slots=True)
class PlacementStyle:
    box: BoxSpec | None = None
    font: BrandingFont | None = None
    paragraph: ParagraphStyle | None = None


@dataclass(slots=True)
class LayoutStyle:
    placements: dict[str, PlacementStyle] = field(default_factory=dict)


@dataclass(slots=True)
class BrandingConfig:
    version: str
    theme: BrandingTheme
    components: BrandingComponents
    layouts: dict[str, LayoutStyle]

    @property
    def heading_font(self) -> BrandingFont:
        return self.theme.heading

    @property
    def body_font(self) -> BrandingFont:
        return self.theme.body

    @property
    def primary_color(self) -> str:
        return self.theme.colors.primary

    @property
    def secondary_color(self) -> str:
        return self.theme.colors.secondary

    @property
    def accent_color(self) -> str:
        return self.theme.colors.accent

    @property
    def background_color(self) -> str:
        return self.theme.colors.background

    @classmethod
    def load(cls, path: Path) -> "BrandingConfig":
        data = json.loads(path.read_text(encoding="utf-8"))
        return cls.from_dict(data)

    @classmethod
    def from_dict(cls, data: dict[str, object]) -> "BrandingConfig":
        defaults = cls.default()

        version = str(data.get("version") or defaults.version)

        theme_payload = data.get("theme", {})
        fonts_payload = theme_payload.get("fonts", {}) if isinstance(theme_payload, dict) else {}
        colors_payload = theme_payload.get("colors", {}) if isinstance(theme_payload, dict) else {}

        heading_font = _parse_font(fonts_payload.get("heading"), defaults.theme.heading)
        body_font = _parse_font(fonts_payload.get("body"), defaults.theme.body)
        colors = ColorPalette(
            primary=_ensure_hex_prefix(colors_payload.get("primary", defaults.theme.colors.primary)),
            secondary=_ensure_hex_prefix(
                colors_payload.get("secondary", defaults.theme.colors.secondary)
            ),
            accent=_ensure_hex_prefix(colors_payload.get("accent", defaults.theme.colors.accent)),
            background=_ensure_hex_prefix(
                colors_payload.get("background", defaults.theme.colors.background)
            ),
        )
        theme = BrandingTheme(heading=heading_font, body=body_font, colors=colors)

        components_payload = data.get("components", {}) if isinstance(data.get("components"), dict) else {}

        table = _parse_table_component(
            components_payload.get("table", {}),
            defaults.components.table,
        )
        chart = _parse_chart_component(
            components_payload.get("chart", {}),
            defaults.components.chart,
        )
        image = _parse_image_component(
            components_payload.get("image", {}),
            defaults.components.image,
        )
        textbox = _parse_textbox_component(
            components_payload.get("textbox", {}),
            defaults.components.textbox,
        )
        components = BrandingComponents(
            table=table,
            chart=chart,
            image=image,
            textbox=textbox,
        )

        layouts_payload = data.get("layouts", {})
        layouts: dict[str, LayoutStyle] = {}
        if isinstance(layouts_payload, dict):
            for layout_name, layout_data in layouts_payload.items():
                if not isinstance(layout_data, dict):
                    continue
                placements_payload = layout_data.get("placements", {})
                placements: dict[str, PlacementStyle] = {}
                if isinstance(placements_payload, dict):
                    for placement_key, placement_data in placements_payload.items():
                        if not isinstance(placement_data, dict):
                            continue
                        placements[placement_key] = PlacementStyle(
                            box=_parse_box_optional(placement_data.get("box")),
                            font=_parse_font_optional(
                                placement_data.get("font"), defaults.theme.body
                            ),
                            paragraph=_parse_paragraph_optional(placement_data.get("paragraph")),
                        )
                layouts[layout_name] = LayoutStyle(placements=placements)

        return cls(
            version=version,
            theme=theme,
            components=components,
            layouts=layouts,
        )

    @classmethod
    def default(cls) -> "BrandingConfig":
        heading = BrandingFont(name="Yu Gothic", size_pt=32.0, color_hex="#1A1A1A")
        body = BrandingFont(name="Yu Gothic", size_pt=18.0, color_hex="#333333")
        colors = ColorPalette(
            primary="#005BAC",
            secondary="#0097A7",
            accent="#FF7043",
            background="#FFFFFF",
        )
        table = TableComponentStyle(
            fallback_box=BoxSpec(left_in=1.0, top_in=1.5, width_in=8.5, height_in=3.0),
            header=TableHeaderStyle(
                font=BrandingFont(
                    name="Yu Gothic",
                    size_pt=18.0,
                    color_hex="#FFFFFF",
                    bold=True,
                ),
                fill_color="#005BAC",
            ),
            body=TableBodyStyle(
                font=BrandingFont(name="Yu Gothic", size_pt=16.0, color_hex="#333333"),
                fill_color="#FFFFFF",
                zebra_fill_color="#F4F7FB",
            ),
        )
        chart = ChartComponentStyle(
            fallback_box=BoxSpec(left_in=1.0, top_in=1.5, width_in=8.5, height_in=4.0),
            palette=(
                "#005BAC",
                "#0097A7",
                "#FF7043",
                "#4CAF50",
                "#7E57C2",
                "#8D6E63",
            ),
            data_labels=ChartDataLabelsStyle(enabled=True, format="0"),
            axis=ChartAxisStyle(
                font=BrandingFont(name="Yu Gothic", size_pt=14.0, color_hex="#333333")
            ),
        )
        image = ImageComponentStyle(
            fallback_box=BoxSpec(left_in=1.0, top_in=1.75, width_in=8.0, height_in=4.5),
            sizing="fit",
        )
        textbox = TextboxComponentStyle(
            fallback_box=BoxSpec(left_in=1.0, top_in=1.0, width_in=8.0, height_in=1.5),
            font=BrandingFont(name="Yu Gothic", size_pt=18.0, color_hex="#333333"),
            paragraph=ParagraphStyle(align="left", line_spacing_pt=22.0),
        )

        return cls(
<<<<<<< HEAD
            heading_font=BrandingFont(name="Yu Gothic", size_pt=32.0, color_hex="#1A1A1A"),
            body_font=BrandingFont(name="Yu Gothic", size_pt=18.0, color_hex="#333333"),
            primary_color="#005BAC",
            secondary_color="#0097A7",
            accent_color="#FF7043",
            background_color="#FFFFFF",
        )
=======
            version="layout-style-v1",
            theme=BrandingTheme(heading=heading, body=body, colors=colors),
            components=BrandingComponents(
                table=table,
                chart=chart,
                image=image,
                textbox=textbox,
            ),
            layouts={},
        )

    def resolve_fallback_box(
        self, element_type: str, *, layout: str | None = None, placement_key: str | None = None
    ) -> BoxSpec:
        layout_style = self.layouts.get(layout or "") if layout else None
        if layout_style and placement_key:
            placement = layout_style.placements.get(placement_key)
            if placement and placement.box:
                return placement.box

        if element_type == "table":
            return self.components.table.fallback_box
        if element_type == "chart":
            return self.components.chart.fallback_box
        if element_type == "image":
            return self.components.image.fallback_box
        if element_type == "textbox":
            return self.components.textbox.fallback_box

        raise ValueError(f"unknown element_type: {element_type}")

    def resolve_layout_font(
        self, *, layout: str, placement_key: str, default: BrandingFont
    ) -> BrandingFont:
        if not placement_key:
            return default
        layout_style = self.layouts.get(layout)
        if not layout_style:
            return default
        placement = layout_style.placements.get(placement_key)
        return placement.font if placement and placement.font else default

    def resolve_layout_paragraph(
        self, *, layout: str, placement_key: str, default: ParagraphStyle
    ) -> ParagraphStyle:
        if not placement_key:
            return default
        layout_style = self.layouts.get(layout)
        if not layout_style:
            return default
        placement = layout_style.placements.get(placement_key)
        return placement.paragraph if placement and placement.paragraph else default


def _parse_font(payload: object, default: BrandingFont) -> BrandingFont:
    if not isinstance(payload, dict):
        return default
    return BrandingFont(
        name=str(payload.get("name", default.name)),
        size_pt=float(payload.get("size_pt", default.size_pt)),
        color_hex=_ensure_hex_prefix(str(payload.get("color_hex", default.color_hex))),
        bold=bool(payload.get("bold", default.bold)),
        italic=bool(payload.get("italic", default.italic)),
    )


def _parse_font_optional(payload: object, default: BrandingFont | None = None) -> BrandingFont | None:
    if payload is None:
        return None
    base = default or BrandingFont(name="", size_pt=12.0, color_hex="#000000")
    return _parse_font(payload, base)


def _parse_paragraph(payload: object, default: ParagraphStyle) -> ParagraphStyle:
    if not isinstance(payload, dict):
        return default
    return ParagraphStyle(
        align=payload.get("align", default.align),
        line_spacing_pt=_maybe_float(payload.get("line_spacing_pt", default.line_spacing_pt)),
        space_before_pt=_maybe_float(payload.get("space_before_pt", default.space_before_pt)),
        space_after_pt=_maybe_float(payload.get("space_after_pt", default.space_after_pt)),
        level=_maybe_int(payload.get("level", default.level)),
    )


def _parse_paragraph_optional(payload: object) -> ParagraphStyle | None:
    if payload is None:
        return None
    return _parse_paragraph(payload, ParagraphStyle())


def _parse_box(payload: object, default: BoxSpec) -> BoxSpec:
    if not isinstance(payload, dict):
        return default
    return BoxSpec(
        left_in=float(payload.get("left_in", default.left_in)),
        top_in=float(payload.get("top_in", default.top_in)),
        width_in=float(payload.get("width_in", default.width_in)),
        height_in=float(payload.get("height_in", default.height_in)),
    )


def _parse_box_optional(payload: object) -> BoxSpec | None:
    if payload is None:
        return None
    default = BoxSpec(left_in=0.0, top_in=0.0, width_in=0.0, height_in=0.0)
    return _parse_box(payload, default)


def _parse_table_component(
    payload: object, default: TableComponentStyle
) -> TableComponentStyle:
    if not isinstance(payload, dict):
        return default
    header_payload = payload.get("header", {})
    body_payload = payload.get("body", {})

    return TableComponentStyle(
        fallback_box=_parse_box(payload.get("fallback_box"), default.fallback_box),
        header=TableHeaderStyle(
            font=_parse_font(
                header_payload.get("font"),
                default.header.font,
            ),
            fill_color=_ensure_hex_prefix(
                header_payload.get("fill_color") or default.header.fill_color
            ),
        ),
        body=TableBodyStyle(
            font=_parse_font(body_payload.get("font"), default.body.font),
            fill_color=_ensure_hex_prefix(
                body_payload.get("fill_color") or default.body.fill_color
            ),
            zebra_fill_color=_resolve_optional_color(
                body_payload.get("zebra_fill_color"), default.body.zebra_fill_color
            ),
        ),
    )


def _parse_chart_component(
    payload: object, default: ChartComponentStyle
) -> ChartComponentStyle:
    if not isinstance(payload, dict):
        return default

    palette_payload = payload.get("palette")
    palette: tuple[str, ...]
    if isinstance(palette_payload, (list, tuple)) and palette_payload:
        palette = tuple(_ensure_hex_prefix(str(color)) for color in palette_payload)
    else:
        palette = default.palette

    data_labels_payload = payload.get("data_labels", {})
    if isinstance(data_labels_payload, dict):
        data_labels = ChartDataLabelsStyle(
            enabled=bool(data_labels_payload.get("enabled", default.data_labels.enabled)),
            format=data_labels_payload.get("format", default.data_labels.format),
        )
    else:
        data_labels = default.data_labels

    axis_payload = payload.get("axis", {})
    axis_font = (
        _parse_font(axis_payload.get("font"), default.axis.font)
        if isinstance(axis_payload, dict)
        else default.axis.font
    )

    sizing_box = _parse_box(payload.get("fallback_box"), default.fallback_box)

    return ChartComponentStyle(
        fallback_box=sizing_box,
        palette=palette,
        data_labels=data_labels,
        axis=ChartAxisStyle(font=axis_font),
    )


def _parse_image_component(
    payload: object, default: ImageComponentStyle
) -> ImageComponentStyle:
    if not isinstance(payload, dict):
        return default

    fallback_box = _parse_box(payload.get("fallback_box"), default.fallback_box)
    sizing = str(payload.get("sizing", default.sizing)).lower()
    if sizing not in {"fit", "fill", "stretch"}:
        sizing = default.sizing

    return ImageComponentStyle(fallback_box=fallback_box, sizing=sizing)


def _parse_textbox_component(
    payload: object, default: TextboxComponentStyle
) -> TextboxComponentStyle:
    if not isinstance(payload, dict):
        return default

    fallback_box = _parse_box(payload.get("fallback_box"), default.fallback_box)
    font = _parse_font(payload.get("font"), default.font)
    paragraph = _parse_paragraph(payload.get("paragraph"), default.paragraph)

    return TextboxComponentStyle(
        fallback_box=fallback_box,
        font=font,
        paragraph=paragraph,
    )


def _maybe_float(value: object) -> float | None:
    if value is None:
        return None
    return float(value)


def _maybe_int(value: object) -> int | None:
    if value is None:
        return None
    return int(value)


def _resolve_optional_color(value: object, default: str | None) -> str | None:
    if value in (None, ""):
        return default
    return _ensure_hex_prefix(str(value))
>>>>>>> 0f6359b7
<|MERGE_RESOLUTION|>--- conflicted
+++ resolved
@@ -8,7 +8,6 @@
 
 
 def _ensure_hex_prefix(value: str) -> str:
-<<<<<<< HEAD
     normalized = value if value.startswith("#") else f"#{value}"
     return normalized.upper()
 
@@ -19,6 +18,19 @@
     if isinstance(value, str):
         try:
             return float(value)
+        except ValueError:
+            return None
+    return None
+
+
+def _maybe_int(value: object) -> int | None:
+    if isinstance(value, int):
+        return value
+    if isinstance(value, float):
+        return int(value)
+    if isinstance(value, str):
+        try:
+            return int(value)
         except ValueError:
             return None
     return None
@@ -90,9 +102,6 @@
             preferred_text_color=_maybe_hex(payload.get("preferred_text_color")),
             fallback_font_color=_maybe_hex(payload.get("fallback_font_color")),
         )
-=======
-    return value if value.startswith("#") else f"#{value}"
->>>>>>> 0f6359b7
 
 
 @dataclass(slots=True)
@@ -401,15 +410,6 @@
         )
 
         return cls(
-<<<<<<< HEAD
-            heading_font=BrandingFont(name="Yu Gothic", size_pt=32.0, color_hex="#1A1A1A"),
-            body_font=BrandingFont(name="Yu Gothic", size_pt=18.0, color_hex="#333333"),
-            primary_color="#005BAC",
-            secondary_color="#0097A7",
-            accent_color="#FF7043",
-            background_color="#FFFFFF",
-        )
-=======
             version="layout-style-v1",
             theme=BrandingTheme(heading=heading, body=body, colors=colors),
             components=BrandingComponents(
@@ -463,7 +463,6 @@
         placement = layout_style.placements.get(placement_key)
         return placement.paragraph if placement and placement.paragraph else default
 
-
 def _parse_font(payload: object, default: BrandingFont) -> BrandingFont:
     if not isinstance(payload, dict):
         return default
@@ -620,20 +619,7 @@
     )
 
 
-def _maybe_float(value: object) -> float | None:
-    if value is None:
-        return None
-    return float(value)
-
-
-def _maybe_int(value: object) -> int | None:
-    if value is None:
-        return None
-    return int(value)
-
-
 def _resolve_optional_color(value: object, default: str | None) -> str | None:
     if value in (None, ""):
         return default
-    return _ensure_hex_prefix(str(value))
->>>>>>> 0f6359b7
+    return _ensure_hex_prefix(str(value))