"""PPTX 生成を担うステップ。"""

from __future__ import annotations

import logging
import os
import tempfile
from dataclasses import dataclass
from pathlib import Path
from urllib.parse import urlparse
from urllib.request import urlopen

from pptx import Presentation
from pptx.chart.data import CategoryChartData
from pptx.dml.color import RGBColor
from pptx.enum.chart import XL_CHART_TYPE
from pptx.enum.shapes import PP_PLACEHOLDER
from pptx.enum.text import PP_ALIGN
from pptx.util import Inches, Pt

from ..models import (
    ChartSeries,
    FontSpec,
    JobSpec,
    Slide,
    SlideBullet,
    SlideBulletGroup,
    SlideTextbox,
)
from ..settings import BrandingConfig, BrandingFont, BoxSpec, ParagraphStyle
from .base import PipelineContext

logger = logging.getLogger(__name__)


@dataclass(slots=True)
class LayoutBox:
    left_in: float
    top_in: float
    width_in: float
    height_in: float

    def to_emu(self) -> tuple[int, int, int, int]:
        return (
            int(Inches(self.left_in)),
            int(Inches(self.top_in)),
            int(Inches(self.width_in)),
            int(Inches(self.height_in)),
        )


@dataclass(slots=True)
class AnchorResolution:
    shape: object | None
    left: int
    top: int
    width: int
    height: int
    is_placeholder: bool = False

    def as_box(self) -> tuple[int, int, int, int]:
        return self.left, self.top, self.width, self.height


@dataclass(slots=True)
class RenderingOptions:
    template_path: Path | None = None
    output_filename: str = "proposal.pptx"
    branding: BrandingConfig | None = None
    branding: BrandingConfig | None = None


class SimpleRendererStep:
    """最小機能の PPTX レンダラー。"""

    name = "renderer"

    def __init__(self, options: RenderingOptions | None = None) -> None:
        self.options = options or RenderingOptions()
        if self.options.branding is None:
            self.options.branding = BrandingConfig.default()
        self._branding: BrandingConfig = self.options.branding
        self._temp_files: list[Path] = []

    def run(self, context: PipelineContext) -> None:
        presentation = self._load_template()
        try:
            self._render_slides(presentation, context.spec)
            output_path = self._save(presentation, context.workdir)
            context.add_artifact("pptx_path", output_path)
            logger.info("PPTX を出力しました: %s", output_path)
        finally:
            self._cleanup_temp_files()

    def _load_template(self) -> Presentation:
        if self.options.template_path and self.options.template_path.exists():
            logger.debug("テンプレートを使用: %s", self.options.template_path)
            return Presentation(self.options.template_path)
        logger.debug("既定テンプレートを利用")
        return Presentation()

    def _render_slides(self, presentation: Presentation, spec: JobSpec) -> None:
        for slide_spec in spec.slides:
            layout = self._resolve_layout(presentation, slide_spec)
            slide = presentation.slides.add_slide(layout)
            self._apply_title(slide, slide_spec)
            self._apply_subtitle(slide, slide_spec)
            self._apply_bullets(slide, slide_spec)
            self._apply_textboxes(slide, slide_spec)
            self._apply_tables(slide, slide_spec)
            self._apply_images(slide, slide_spec)
            self._apply_charts(slide, slide_spec)
            self._apply_notes(slide, slide_spec)

    def _resolve_layout(self, presentation: Presentation, slide_spec: Slide):
        for layout in presentation.slide_layouts:
            if layout.name == slide_spec.layout:
                return layout
        logger.debug("レイアウト '%s' が見つからないため既定を使用", slide_spec.layout)
        return presentation.slide_layouts[1]

    def _apply_title(self, slide, slide_spec: Slide) -> None:
        if slide_spec.title is None:
            return
        title_shape = slide.shapes.title
        if title_shape is not None:
            text_frame = title_shape.text_frame
            text_frame.clear()
            paragraph = text_frame.paragraphs[0]
            paragraph.text = slide_spec.title
            self._apply_brand_font(paragraph, self._branding.heading_font)
            return
        textbox = slide.shapes.add_textbox(
            Inches(0.8), Inches(0.5), Inches(8.0), Inches(1.0)
        )
        text_frame = textbox.text_frame
        text_frame.clear()
        paragraph = text_frame.paragraphs[0]
        paragraph.text = slide_spec.title
        self._apply_brand_font(paragraph, self._branding.heading_font)

    def _apply_bullets(self, slide, slide_spec: Slide) -> None:
        groups = slide_spec.bullets
        if not groups:
            return

        fallback_items: list[SlideBullet] = []
        used_anchors: set[str] = set()

        for group in groups:
            anchor_name = group.anchor
            if anchor_name:
                if anchor_name in used_anchors:
                    raise ValueError(
                        f"箇条書きのアンカー '{anchor_name}' が複数のグループで指定されています。"
                        "図形名はグループごとに一意にしてください。"
                    )
                used_anchors.add(anchor_name)
                self._render_bullet_group_to_anchor(slide, anchor_name, group.items)
            else:
                fallback_items.extend(group.items)

        if fallback_items:
            target_shape = self._find_body_placeholder(slide)
            self._write_bullets_to_text_frame(target_shape.text_frame, fallback_items)

    def _render_bullet_group_to_anchor(
        self, slide, anchor_name: str, bullets: list[SlideBullet]
    ) -> None:
<<<<<<< HEAD
        fallback_box = LayoutBox(1.0, 1.5, 8.0, 4.5)
        text_frame = self._obtain_text_frame(
            slide=slide,
            anchor_name=anchor_name,
            fallback_box=fallback_box,
            strict_anchor=True,
        )
=======
        fallback_box = self._box_spec_to_layout_box(
            self._branding.components.textbox.fallback_box
        )
        resolution = self._resolve_anchor(slide, anchor_name, fallback_box)
        anchor_shape = resolution.shape
>>>>>>> 74e61ffb

        if text_frame is None:
            raise ValueError(
                f"Shape with name '{anchor_name}' not found in slide. "
                "テンプレートの図形名を確認してください。"
            )
        self._write_bullets_to_text_frame(text_frame, bullets)

    def _apply_subtitle(self, slide, slide_spec: Slide) -> None:
        if not slide_spec.subtitle:
            return

        subtitle_placeholder = None
        for placeholder in slide.placeholders:
            if placeholder.placeholder_format.type == PP_PLACEHOLDER.SUBTITLE:
                subtitle_placeholder = placeholder
                break

        if subtitle_placeholder is not None:
            text_frame = subtitle_placeholder.text_frame
            text_frame.clear()
            paragraph = text_frame.paragraphs[0]
            paragraph.text = slide_spec.subtitle
            self._apply_brand_font(paragraph, self._branding.body_font)
            return

        textbox = slide.shapes.add_textbox(
            Inches(1.0), Inches(1.5), Inches(8.0), Inches(1.0)
        )
        text_frame = textbox.text_frame
        text_frame.clear()
        paragraph = text_frame.paragraphs[0]
        paragraph.text = slide_spec.subtitle
        self._apply_brand_font(paragraph, self._branding.body_font)

    def _apply_notes(self, slide, slide_spec: Slide) -> None:
        if not slide_spec.notes:
            return
        notes_slide = slide.notes_slide
        text_frame = notes_slide.notes_text_frame

        text_frame.clear()
        lines = slide_spec.notes.splitlines() or [slide_spec.notes]
        for index, line in enumerate(lines):
            paragraph = (
                text_frame.paragraphs[0] if index == 0 else text_frame.add_paragraph()
            )
            paragraph.text = line
            self._apply_brand_font(paragraph, self._branding.body_font)
            paragraph.level = 0

    def _apply_textboxes(self, slide, slide_spec: Slide) -> None:
        if not slide_spec.textboxes:
            return

        for textbox_spec in slide_spec.textboxes:
<<<<<<< HEAD
            fallback_box = self._resolve_textbox_fallback(textbox_spec)
            text_frame = self._obtain_text_frame(
                slide=slide,
                anchor_name=textbox_spec.anchor,
                fallback_box=fallback_box,
                strict_anchor=False,
            )
            if text_frame is None:
                msg = (
                    f"Shape with name '{textbox_spec.anchor}' not found in slide."
                    " テンプレートの図形名を確認してください。"
                )
                raise ValueError(msg)
            self._write_textbox_content(text_frame, textbox_spec)
=======
            fallback_box = self._resolve_textbox_fallback(slide_spec, textbox_spec)
            resolution = self._resolve_anchor(slide, textbox_spec.anchor, fallback_box)
            anchor_shape = resolution.shape

            if resolution.is_placeholder:
                self._prepare_placeholder(anchor_shape)

            left, top, width, height = resolution.as_box()
            textbox = slide.shapes.add_textbox(left, top, width, height)
            self._write_textbox_content(slide_spec, textbox_spec, textbox.text_frame)

            if anchor_shape is not None:
                self._remove_shape(anchor_shape)
>>>>>>> 74e61ffb

    def _write_bullets_to_text_frame(
        self, text_frame, bullets: list[SlideBullet]
    ) -> None:
        text_frame.clear()
        for index, bullet in enumerate(bullets):
            paragraph = (
                text_frame.paragraphs[0] if index == 0 else text_frame.add_paragraph()
            )
            paragraph.text = bullet.text
            paragraph.level = bullet.level
            self._apply_font(
                paragraph,
                bullet.font,
                fallback=self._branding.body_font,
            )

    def _write_textbox_content(
        self, slide_spec: Slide, textbox_spec: SlideTextbox, text_frame
    ) -> None:
        text_frame.clear()
        text_frame.word_wrap = True
        default_font = self._branding.resolve_layout_font(
            layout=slide_spec.layout,
            placement_key=textbox_spec.id,
            default=self._branding.components.textbox.font,
        )
        default_paragraph = self._branding.resolve_layout_paragraph(
            layout=slide_spec.layout,
            placement_key=textbox_spec.id,
            default=self._branding.components.textbox.paragraph,
        )

        lines = textbox_spec.text.splitlines() or [""]
        for index, line in enumerate(lines):
            paragraph = (
                text_frame.paragraphs[0] if index == 0 else text_frame.add_paragraph()
            )
            paragraph.text = line
            self._apply_font(
                paragraph,
                textbox_spec.font,
                fallback=default_font,
            )
            self._apply_textbox_paragraph(
                paragraph,
                textbox_spec.paragraph,
                fallback=default_paragraph,
            )

    def _resolve_textbox_fallback(
        self, slide_spec: Slide, textbox_spec: SlideTextbox
    ) -> LayoutBox:
        position = textbox_spec.position
        if position is not None:
            return LayoutBox(
                position.left_in,
                position.top_in,
                position.width_in,
                position.height_in,
            )
        box_spec = self._branding.resolve_fallback_box(
            "textbox", layout=slide_spec.layout, placement_key=textbox_spec.id
        )
        return self._box_spec_to_layout_box(box_spec)

    def _apply_tables(self, slide, slide_spec: Slide) -> None:
        if not slide_spec.tables:
            return

        for table_spec in slide_spec.tables:
            header = list(table_spec.columns)
            rows = [list(row) for row in table_spec.rows]
            column_count = len(header) or (len(rows[0]) if rows else 0)
            if column_count == 0:
                logger.debug("テーブル '%s' に列情報がないためスキップ", table_spec.id)
                continue

            row_count = len(rows) + (1 if header else 0)
            if row_count == 0:
                logger.debug("テーブル '%s' にデータがないためスキップ", table_spec.id)
                continue

            fallback_box = self._box_spec_to_layout_box(
                self._branding.resolve_fallback_box(
                    "table", layout=slide_spec.layout, placement_key=table_spec.id
                )
            )
            resolution = self._resolve_anchor(slide, table_spec.anchor, fallback_box)
            anchor_shape = resolution.shape
            if resolution.is_placeholder:
                self._prepare_placeholder(anchor_shape)
            left, top, width, height = resolution.as_box()
            table_shape = slide.shapes.add_table(
                row_count, column_count, left, top, width, height
            )
            table = table_shape.table

            total_width = table_shape.width
            for idx in range(column_count):
                table.columns[idx].width = total_width // column_count

            start_row = 0
            if header:
                self._fill_table_row(
                    table.rows[0],
                    header,
                    is_header=True,
                    table_spec=table_spec,
                )
                start_row = 1

            for offset, row_values in enumerate(rows):
                target_row = table.rows[start_row + offset]
                padded = row_values + [""] * (column_count - len(row_values))
                self._fill_table_row(
                    target_row,
                    padded,
                    is_header=False,
                    table_spec=table_spec,
                    zebra_index=offset,
                )

            if anchor_shape is not None:
                self._remove_shape(anchor_shape)

    def _apply_images(self, slide, slide_spec: Slide) -> None:
        if not slide_spec.images:
            return

        for image_spec in slide_spec.images:
            fallback_box = self._box_spec_to_layout_box(
                self._branding.resolve_fallback_box(
                    "image", layout=slide_spec.layout, placement_key=image_spec.id
                )
            )
            resolution = self._resolve_anchor(slide, image_spec.anchor, fallback_box)
            anchor_shape = resolution.shape
            if resolution.is_placeholder:
                self._prepare_placeholder(anchor_shape)
            image_path = self._resolve_image_source(image_spec.source, image_spec.id)
            left = self._override_emu(resolution.left, image_spec.left_in)
            top = self._override_emu(resolution.top, image_spec.top_in)
            target_width = self._override_emu(resolution.width, image_spec.width_in)
            target_height = self._override_emu(resolution.height, image_spec.height_in)
            picture = slide.shapes.add_picture(str(image_path), left, top)
            self._resize_picture(
                picture, target_width, target_height, image_spec.sizing
            )

            if anchor_shape is not None:
                self._remove_shape(anchor_shape)

    def _apply_charts(self, slide, slide_spec: Slide) -> None:
        if not slide_spec.charts:
            return

        for chart_spec in slide_spec.charts:
            if not chart_spec.series:
                logger.debug("チャート '%s' に系列がないためスキップ", chart_spec.id)
                continue

            data = CategoryChartData()
            categories = chart_spec.categories or [
                str(index + 1) for index in range(len(chart_spec.series[0].values))
            ]
            data.categories = categories
            for series in chart_spec.series:
                data.add_series(series.name, series.values)

            chart_type = self._resolve_chart_type(chart_spec.type)
            fallback_box = self._box_spec_to_layout_box(
                self._branding.resolve_fallback_box(
                    "chart", layout=slide_spec.layout, placement_key=chart_spec.id
                )
            )
            resolution = self._resolve_anchor(slide, chart_spec.anchor, fallback_box)
            anchor_shape = resolution.shape
            if resolution.is_placeholder:
                self._prepare_placeholder(anchor_shape)
            left, top, width, height = resolution.as_box()
            chart_shape = slide.shapes.add_chart(
                chart_type, left, top, width, height, data
            )
            chart = chart_shape.chart

            self._apply_chart_series_colors(chart.series, chart_spec.series)
            self._style_chart(chart, chart_spec.options)

            if anchor_shape is not None:
                self._remove_shape(anchor_shape)

    def _find_body_placeholder(self, slide):
        for shape in slide.placeholders:
            if shape.placeholder_format.type == PP_PLACEHOLDER.BODY:
                return shape
        logger.debug("本文用プレースホルダがないためテキストボックスを追加")
        return slide.shapes.add_textbox(
            Inches(1.0), Inches(1.5), Inches(8.0), Inches(4.5)
        )

    def _apply_font(
        self,
        paragraph,
        font_spec: FontSpec | BrandingFont | None,
        *,
        fallback: BrandingFont,
    ) -> None:
        if isinstance(font_spec, BrandingFont):
            self._apply_brand_font(paragraph, font_spec)
            return
        if isinstance(font_spec, FontSpec):
            font = paragraph.font
            font.name = font_spec.name
            font.size = Pt(font_spec.size_pt)
            font.bold = font_spec.bold
            font.italic = font_spec.italic
            font.color.rgb = RGBColor.from_string(font_spec.color_hex.lstrip("#"))
            return
        self._apply_brand_font(paragraph, fallback)

    def _apply_textbox_paragraph(
        self,
        paragraph,
        paragraph_spec: TextboxParagraph | None,
        *,
        fallback: ParagraphStyle,
    ) -> None:
        level = (
            paragraph_spec.level
            if paragraph_spec and paragraph_spec.level is not None
            else fallback.level
        )
        paragraph.level = level if level is not None else 0

        align = (
            paragraph_spec.align
            if paragraph_spec and paragraph_spec.align
            else fallback.align
        )
        if align:
            paragraph.alignment = self._resolve_alignment(align)

        line_spacing = (
            paragraph_spec.line_spacing_pt
            if paragraph_spec and paragraph_spec.line_spacing_pt is not None
            else fallback.line_spacing_pt
        )
        if line_spacing is not None:
            paragraph.line_spacing = Pt(line_spacing)

        space_before = (
            paragraph_spec.space_before_pt
            if paragraph_spec and paragraph_spec.space_before_pt is not None
            else fallback.space_before_pt
        )
        if space_before is not None:
            paragraph.space_before = Pt(space_before)

        space_after = (
            paragraph_spec.space_after_pt
            if paragraph_spec and paragraph_spec.space_after_pt is not None
            else fallback.space_after_pt
        )
        if space_after is not None:
            paragraph.space_after = Pt(space_after)

    def _resolve_alignment(self, align: str) -> PP_ALIGN:
        mapping = {
            "left": PP_ALIGN.LEFT,
            "center": PP_ALIGN.CENTER,
            "right": PP_ALIGN.RIGHT,
            "justify": PP_ALIGN.JUSTIFY,
            "distributed": PP_ALIGN.DISTRIBUTE,
        }
        return mapping.get(align.lower(), PP_ALIGN.LEFT)

    def _box_spec_to_layout_box(self, spec: BoxSpec) -> LayoutBox:
        return LayoutBox(spec.left_in, spec.top_in, spec.width_in, spec.height_in)

    def _save(self, presentation: Presentation, workdir: Path) -> Path:
        workdir.mkdir(parents=True, exist_ok=True)
        output_path = workdir / self.options.output_filename
        presentation.save(output_path)
        return output_path

    def _apply_brand_font(self, paragraph, branding_font: BrandingFont) -> None:
        font = paragraph.font
        font.name = branding_font.name
        font.size = Pt(branding_font.size_pt)
        font.color.rgb = RGBColor.from_string(branding_font.color_hex.lstrip("#"))
        font.bold = branding_font.bold
        font.italic = branding_font.italic

    def _find_shape_by_name(self, slide, name: str):
        for shape in slide.shapes:
            if shape.name == name:
                return shape
        return None

    def _find_placeholder_by_name(self, slide, name: str):
        layout = getattr(slide, "slide_layout", None)
        if layout is None:
            return None
        target_idx: int | None = None
        for layout_shape in layout.shapes:
            if (
                getattr(layout_shape, "is_placeholder", False)
                and layout_shape.name == name
            ):
                target_idx = layout_shape.placeholder_format.idx
                break
        if target_idx is None:
            return None
        for shape in slide.shapes:
            if (
                getattr(shape, "is_placeholder", False)
                and shape.placeholder_format.idx == target_idx
            ):
                return shape
        return None

    def _resolve_anchor(
        self, slide, anchor: str | None, fallback_box: LayoutBox
    ) -> AnchorResolution:
        if anchor:
            shape = self._find_shape_by_name(slide, anchor)
            if shape is not None:
                return AnchorResolution(
                    shape,
                    int(shape.left),
                    int(shape.top),
                    int(shape.width),
                    int(shape.height),
                    getattr(shape, "is_placeholder", False),
                )
            placeholder = self._find_placeholder_by_name(slide, anchor)
            if placeholder is not None:
                return AnchorResolution(
                    placeholder,
                    int(placeholder.left),
                    int(placeholder.top),
                    int(placeholder.width),
                    int(placeholder.height),
                    True,
                )
        left, top, width, height = fallback_box.to_emu()
        return AnchorResolution(None, left, top, width, height)

    def _obtain_text_frame(
        self,
        *,
        slide,
        anchor_name: str | None,
        fallback_box: LayoutBox,
        strict_anchor: bool,
    ):
        resolution = self._resolve_anchor(slide, anchor_name, fallback_box)
        shape = resolution.shape

        if strict_anchor and anchor_name and shape is None:
            return None

        if shape is not None and getattr(shape, "has_text_frame", False):
            if resolution.is_placeholder:
                self._prepare_placeholder(shape)
            else:
                shape.text_frame.clear()

        left, top, width, height = resolution.as_box()
        text_shape = slide.shapes.add_textbox(left, top, width, height)
        if shape is not None:
            self._remove_shape(shape)
        if anchor_name:
            try:
                text_shape.name = anchor_name
            except ValueError:
                logger.debug("アンカー名 '%s' の再設定に失敗", anchor_name, exc_info=True)
        return text_shape.text_frame

    def _prepare_placeholder(self, placeholder) -> None:
        if placeholder is None:
            return
        try:
            if getattr(placeholder, "has_text_frame", False):
                placeholder.text_frame.clear()
        except Exception:  # noqa: BLE001
            logger.debug("プレースホルダーの初期化に失敗", exc_info=True)

    def _override_emu(self, default: int, value_in: float | None) -> int:
        if value_in is None:
            return default
        return int(Inches(value_in))

    def _fill_table_row(
        self,
        row,
        values: list[object],
        *,
        is_header: bool,
        table_spec: SlideTable,
        zebra_index: int | None = None,
    ) -> None:
        table_style = self._branding.components.table
        spec_style = table_spec.style

        for idx, value in enumerate(values):
            cell = row.cells[idx]
            text_frame = cell.text_frame
            text_frame.clear()
            paragraph = text_frame.paragraphs[0]
            paragraph.text = str(value)
            if is_header:
                self._apply_font(
                    paragraph,
                    None,
                    fallback=table_style.header.font,
                )
                header_color = (
                    spec_style.header_fill if spec_style and spec_style.header_fill else table_style.header.fill_color
                )
                fill_color = header_color
            else:
                self._apply_font(
                    paragraph,
                    None,
                    fallback=table_style.body.font,
                )
                zebra_enabled = bool(spec_style and spec_style.zebra)
                use_zebra = (
                    zebra_enabled
                    and table_style.body.zebra_fill_color
                    and zebra_index is not None
                    and zebra_index % 2 == 1
                )
                fill_color = (
                    table_style.body.zebra_fill_color
                    if use_zebra
                    else table_style.body.fill_color
                )

            fill = cell.fill
            fill.solid()
            fill.fore_color.rgb = RGBColor.from_string(fill_color.lstrip("#"))

    def _resolve_image_source(self, source: str, image_id: str) -> Path:
        parsed = urlparse(str(source))
        if parsed.scheme in {"http", "https"}:
            return self._download_remote_image(str(source), image_id)

        path = Path(source).expanduser()
        if not path.is_absolute():
            path = Path.cwd() / path
        if not path.exists():
            msg = f"画像ファイルが見つかりません: {source}"
            raise FileNotFoundError(msg)
        return path

    def _download_remote_image(self, url: str, image_id: str) -> Path:
        tmp = tempfile.NamedTemporaryFile(
            delete=False, suffix=Path(url).suffix or ".img"
        )
        try:
            with urlopen(url) as response:
                tmp.write(response.read())
        finally:
            tmp.close()
        path = Path(tmp.name)
        self._temp_files.append(path)
        logger.info("画像をダウンロードしました: id=%s, path=%s", image_id, path)
        return path

    def _resize_picture(self, picture, width: int, height: int, sizing: str) -> None:
        if width is None and height is None:
            return

        target_width = width or picture.width
        target_height = height or picture.height

        if sizing == "stretch":
            picture.width = target_width
            picture.height = target_height
            return

        original_width = picture.width
        original_height = picture.height
        if original_width == 0 or original_height == 0:
            picture.width = target_width
            picture.height = target_height
            return

        width_ratio = target_width / original_width
        height_ratio = target_height / original_height

        if sizing == "fill":
            scale = max(width_ratio, height_ratio)
        else:  # fit
            scale = min(width_ratio, height_ratio)

        picture.width = int(original_width * scale)
        picture.height = int(original_height * scale)

        if width is not None:
            picture.left += (target_width - picture.width) // 2
        if height is not None:
            picture.top += (target_height - picture.height) // 2

    def _apply_chart_series_colors(
        self, chart_series, series_specs: list[ChartSeries]
    ) -> None:
        palette = self._branding.components.chart.palette
        if not palette:
            palette = (
                self._branding.accent_color,
                self._branding.primary_color,
                self._branding.secondary_color,
            )
        for index, (series, spec) in enumerate(
            zip(chart_series, series_specs, strict=False)
        ):
            fill = series.format.fill
            fill.solid()
            color = spec.color_hex or palette[index % len(palette)]
            fill.fore_color.rgb = RGBColor.from_string(color.lstrip("#"))

    def _style_chart(self, chart, options) -> None:
        component = self._branding.components.chart
        labels_enabled = component.data_labels.enabled
        labels_format = component.data_labels.format

        if options is not None:
            labels_enabled = options.data_labels
            labels_format = options.y_axis_format or labels_format

        for plot in chart.plots:
            plot.has_data_labels = bool(labels_enabled)
            if plot.has_data_labels:
                data_labels = plot.data_labels
                data_labels.show_value = True
                if labels_format:
                    data_labels.number_format = labels_format

        if labels_format and hasattr(chart, "value_axis"):
            chart.value_axis.tick_labels.number_format = labels_format

        if getattr(chart, "has_legend", False):
            if chart.has_legend:
                chart.legend.include_in_layout = False

        axis_font = component.axis.font
        if hasattr(chart, "category_axis"):
            font = chart.category_axis.tick_labels.font
            font.name = axis_font.name
            font.size = Pt(axis_font.size_pt)
            font.color.rgb = RGBColor.from_string(axis_font.color_hex.lstrip("#"))
            font.bold = axis_font.bold
            font.italic = axis_font.italic
        if hasattr(chart, "value_axis"):
            font = chart.value_axis.tick_labels.font
            font.name = axis_font.name
            font.size = Pt(axis_font.size_pt)
            font.color.rgb = RGBColor.from_string(axis_font.color_hex.lstrip("#"))
            font.bold = axis_font.bold
            font.italic = axis_font.italic

    def _resolve_chart_type(self, chart_type: str) -> XL_CHART_TYPE:
        mapping = {
            "column": XL_CHART_TYPE.COLUMN_CLUSTERED,
            "bar": XL_CHART_TYPE.BAR_CLUSTERED,
            "line": XL_CHART_TYPE.LINE_MARKERS,
            "pie": XL_CHART_TYPE.PIE,
        }
        return mapping.get(chart_type.lower(), XL_CHART_TYPE.COLUMN_CLUSTERED)

    def _remove_shape(self, shape) -> None:
        if shape is None:
            return
        try:
            shape.element.getparent().remove(shape.element)
        except Exception:  # noqa: BLE001
            logger.debug(
                "shape の削除に失敗しました: %s",
                shape.name if hasattr(shape, "name") else shape,
            )

    def _cleanup_temp_files(self) -> None:
        for path in self._temp_files:
            try:
                os.unlink(path)
            except OSError:
                logger.debug("一時ファイル削除に失敗: %s", path)
        self._temp_files.clear()<|MERGE_RESOLUTION|>--- conflicted
+++ resolved
@@ -167,21 +167,15 @@
     def _render_bullet_group_to_anchor(
         self, slide, anchor_name: str, bullets: list[SlideBullet]
     ) -> None:
-<<<<<<< HEAD
-        fallback_box = LayoutBox(1.0, 1.5, 8.0, 4.5)
+        fallback_box = self._box_spec_to_layout_box(
+            self._branding.components.textbox.fallback_box
+        )
         text_frame = self._obtain_text_frame(
             slide=slide,
             anchor_name=anchor_name,
             fallback_box=fallback_box,
             strict_anchor=True,
         )
-=======
-        fallback_box = self._box_spec_to_layout_box(
-            self._branding.components.textbox.fallback_box
-        )
-        resolution = self._resolve_anchor(slide, anchor_name, fallback_box)
-        anchor_shape = resolution.shape
->>>>>>> 74e61ffb
 
         if text_frame is None:
             raise ValueError(
@@ -238,8 +232,7 @@
             return
 
         for textbox_spec in slide_spec.textboxes:
-<<<<<<< HEAD
-            fallback_box = self._resolve_textbox_fallback(textbox_spec)
+            fallback_box = self._resolve_textbox_fallback(slide_spec, textbox_spec)
             text_frame = self._obtain_text_frame(
                 slide=slide,
                 anchor_name=textbox_spec.anchor,
@@ -252,22 +245,7 @@
                     " テンプレートの図形名を確認してください。"
                 )
                 raise ValueError(msg)
-            self._write_textbox_content(text_frame, textbox_spec)
-=======
-            fallback_box = self._resolve_textbox_fallback(slide_spec, textbox_spec)
-            resolution = self._resolve_anchor(slide, textbox_spec.anchor, fallback_box)
-            anchor_shape = resolution.shape
-
-            if resolution.is_placeholder:
-                self._prepare_placeholder(anchor_shape)
-
-            left, top, width, height = resolution.as_box()
-            textbox = slide.shapes.add_textbox(left, top, width, height)
-            self._write_textbox_content(slide_spec, textbox_spec, textbox.text_frame)
-
-            if anchor_shape is not None:
-                self._remove_shape(anchor_shape)
->>>>>>> 74e61ffb
+            self._write_textbox_content(slide_spec, textbox_spec, text_frame)
 
     def _write_bullets_to_text_frame(
         self, text_frame, bullets: list[SlideBullet]
