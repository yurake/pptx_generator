--- conflicted
+++ resolved
@@ -18,21 +18,10 @@
 
 | 工程 | 入力 | 出力 | 主な出力先 | 概要 |
 | --- | --- | --- | --- | --- |
-<<<<<<< HEAD
-| 1. テンプレ準備 | 自動＋HITL | 既存テンプレート資産 | テンプレートファイル、版管理ノート | ブランドごとの PPTX テンプレ資産を整備し、命名ルールを適用 |
-| 2. テンプレ構造抽出 | 自動 | テンプレートファイル | レイアウト JSON、`branding.json` | テンプレからレイアウト構造 JSON と layout-style 定義を生成 |
-| 3. コンテンツ正規化 | HITL | プレゼン仕様 JSON (`slides`) | `content_approved.json` | 入力データをスライド候補へ整形し、承認を行う |
-| 4. ドラフト構成設計 | HITL | `content_approved.json` | `draft_approved.json` | 章立て・ページ順・`layout_hint` を確定し、承認を行う |
-| 5. マッピング | 自動 | `draft_approved.json` | `generate_ready.json` | レイアウト選定とプレースホルダ割付を行い、中間 JSON を生成 |
-| 6. PPTX レンダリング | 自動 | `generate_ready.json`、テンプレート、ブランド設定 | PPTX、PDF（任意）、`analysis.json`、`rendering_log.json`、`audit_log.json`、`review_engine_analyzer.json` | テンプレ適用と最終出力を生成し、整合チェックと監査メタを記録 |
-
-工程 3・4 では人による承認（HITL）が必須です。AI レビューや承認フローの仕様は `docs/design/schema/README.md` と `docs/requirements/requirements.md` にまとめています。
-=======
 | 1. テンプレ工程 | テンプレートPPTX (`templates.pptx`) | テンプレ仕様 (`jobspec.json`)、ブランド設定 (`branding.json`)、検証ログ | `.pptx/extract/`（`--with-release` 指定時は `.pptx/release/`） | テンプレ整備・抽出・検証・リリースメタ生成をワンフローで実施し、後続工程の基盤データを用意 |
 | 2. コンテンツ正規化 | ブリーフ入力（Markdown / JSON など） | Brief 成果物（`brief_cards.json`, `brief_log.json`, `brief_ai_log.json`, `ai_generation_meta.json`, `brief_story_outline.json`, `audit_log.json`） | `.brief/` | ブリーフを BriefCard へ正規化し、AI ログや監査メタを付与して後続工程に渡す |
-| 3. マッピング | テンプレ仕様 (`jobspec.json`)、Brief 成果物 (`brief_cards.json` ほか)、レイアウト情報 (`layouts.jsonl`) | `draft_approved.json`, `rendering_ready.json`, `mapping_log.json`, `draft_meta.json` | `.pptx/draft/`, `.pptx/gen/` | 章構成承認とレイアウト割付をまとめて実施し、レンダリング直前の JSON を生成 |
-| 4. PPTX生成 | `rendering_ready.json`、テンプレート、ブランド設定 | `proposal.pptx`, `proposal.pdf`（任意）, `analysis.json`, `audit_log.json` | `.pptx/gen/` | テンプレ適用と最終出力を生成し、整合チェックと監査メタを記録 |
->>>>>>> 084b53a4
+| 3. マッピング | テンプレ仕様 (`jobspec.json`)、Brief 成果物 (`brief_cards.json` ほか)、レイアウト情報 (`layouts.jsonl`) | `draft_approved.json`, `generate_ready.json`, `mapping_log.json`, `draft_meta.json` | `.pptx/draft/`, `.pptx/gen/` | 章構成承認とレイアウト割付をまとめて実施し、レンダリング直前の JSON を生成 |
+| 4. PPTX生成 | `generate_ready.json`、テンプレート、ブランド設定 | `proposal.pptx`, `proposal.pdf`（任意）, `analysis.json`, `audit_log.json` | `.pptx/gen/` | テンプレ適用と最終出力を生成し、整合チェックと監査メタを記録 |
 
 ```mermaid
 flowchart TD
@@ -57,34 +46,14 @@
   BriefCards --> S3
   Layouts --> S3
   S3 --> Draft["**draft_approved.json**"]:::file
-  S3 --> Ready["**rendering_ready.json**"]:::file
+  S3 --> Ready["**generate_ready.json**"]:::file
 
   %% ======= Stage 4 =======
-<<<<<<< HEAD
-  Content --> S4["**工程 4 ドラフト構成設計 (HITL)**"]:::stage
-  Layouts --> S4
-  S4 --> Draft["**draft_approved.json**"]:::file
-
-  %% ======= Stage 5 =======
-  Draft --> S5["**工程 5 マッピング**"]:::stage
-  Content --> S5
-  Brand --> S5
-  Layouts --> S5
-  S5 --> Ready["**generate_ready.json**"]:::file
-
-  %% ======= Stage 6 =======
-  Ready --> S6["**工程 6 レンダリング**"]:::stage
-  Tmpl_out --> S6
-  Brand --> S6
-  S6 --> PPTX["**proposal.pptx（最終成果物）**"]:::final
-  S6 --> PDF["**proposal.pdf（最終成果物）**"]:::final
-=======
   Ready --> S4["**工程 4 PPTX生成**"]:::stage
   Tmpl --> S4
   Branding --> S4
   S4 --> PPTX["**proposal.pptx**"]:::final
   S4 --> PDF["**proposal.pdf**"]:::final
->>>>>>> 084b53a4
 
   %% ======= Legend =======
   subgraph Legend[凡例]
@@ -117,23 +86,13 @@
 
 | 工程 | コマンド例 | 主な出力 | 補足 |
 | --- | --- | --- | --- |
-<<<<<<< HEAD
-| 1. テンプレ準備 | `uv run pptx tpl-release --template samples/templates/templates.pptx --brand demo --version v1` | `.pptx/release/template_release.json` | テンプレ資産の受け渡しメタを作成 |
-| 2. テンプレ構造抽出 | `uv run pptx tpl-extract --template samples/templates/templates.pptx`<br>`uv run pptx layout-validate --template samples/templates/templates.pptx --output .pptx/validation` | `.pptx/extract/template_spec.json`, `.pptx/extract/branding.json`, `.pptx/validation/layouts.jsonl` | テンプレ仕様とブランド設定を抽出し、レイアウト候補を検証 |
-| 3. ブリーフ正規化 | `uv run pptx content samples/contents/sample_import_content_summary.txt --output .brief` | `.brief/brief_cards.json` ほか | ブリーフ入力を BriefCard に正規化し、ログとメタ情報を出力 |
-| 4. ドラフト構成設計 | `uv run pptx outline samples/json/sample_jobspec.json --brief-cards .brief/brief_cards.json --brief-log .brief/brief_log.json --brief-meta .brief/ai_generation_meta.json` | `.pptx/draft/draft_approved.json` | BriefCard をもとに章立てとページ順を確定し、ドラフト成果物を出力 |
-| 5. マッピング | `uv run pptx mapping samples/json/sample_jobspec.json --brief-cards .brief/brief_cards.json --brief-log .brief/brief_log.json --brief-meta .brief/ai_generation_meta.json --layouts .pptx/validation/layouts.jsonl --draft-output .pptx/draft --template samples/templates/templates.pptx --branding .pptx/extract/branding.json` | `.pptx/gen/generate_ready.json` | テンプレートを指定して `generate_ready.json` に `meta.template_path` を埋め込み、フォールバック制御や監査メタを生成 |
-| 4-5. ドラフト＋マッピング一括 | `uv run pptx compose samples/json/sample_jobspec.json`<br>`  --draft-output .pptx/draft --output .pptx/gen`<br>`  --template samples/templates/templates.pptx`<br>`  --brief-cards .brief/brief_cards.json --brief-log .brief/brief_log.json --brief-meta .brief/ai_generation_meta.json` | `.pptx/draft/draft_approved.json`, `.pptx/gen/generate_ready.json` | 工程4と5を連続実行し、ドラフト成果物とマッピング成果物を同時更新 |
-| 6. レンダリング | `uv run pptx gen .pptx/gen/generate_ready.json --output .pptx/gen --branding config/branding.json --export-pdf` | `.pptx/gen/proposal.pptx`（`proposal.pdf` 任意） | `generate_ready.json` に含まれる `meta.template_path` を参照して PPTX／PDF／監査ログを生成 |
-=======
 | 1. テンプレ工程 | `uv run pptx template samples/templates/templates.pptx --output .pptx/extract --with-release --brand demo --version v1` | `.pptx/extract/template_spec.json`, `.pptx/extract/jobspec.json`, `.pptx/extract/branding.json`, `.pptx/extract/layouts.jsonl`, `.pptx/extract/diagnostics.json`, `.pptx/release/template_release.json`, `.pptx/release/release_report.json` | テンプレ抽出と検証を一括実行。`--with-release` を付与するとリリースメタも生成。 |
 | 2. コンテンツ正規化 | `uv run pptx content samples/contents/sample_import_content_summary.txt --output .brief` | `.brief/brief_cards.json`, `.brief/brief_log.json`, `.brief/brief_ai_log.json`, `.brief/ai_generation_meta.json`, `.brief/brief_story_outline.json`, `.brief/audit_log.json` | ブリーフ入力を BriefCard へ整形し、AI ログと監査メタを出力。`--card-limit` で生成枚数を制御可能。 |
-| 3. マッピング (HITL + 自動) | `uv run pptx compose .pptx/extract/jobspec.json --brief-cards .brief/brief_cards.json --brief-log .brief/brief_log.json --brief-meta .brief/ai_generation_meta.json --draft-output .pptx/draft --output .pptx/gen --layouts .pptx/extract/layouts.jsonl --template samples/templates/templates.pptx` | `.pptx/draft/draft_approved.json`, `.pptx/draft/draft_meta.json`, `.pptx/draft/draft_review_log.json`, `.pptx/gen/rendering_ready.json`, `.pptx/gen/mapping_log.json` | 章構成承認とレイアウト割付をまとめて実行し、ドラフトとレンダリング準備 JSON を同時更新。 |
-| 4. レンダリング | `uv run pptx render .pptx/gen/rendering_ready.json --template samples/templates/templates.pptx --output .pptx/gen --export-pdf` | `.pptx/gen/proposal.pptx`, `proposal.pdf`（任意）, `.pptx/gen/audit_log.json`, `.pptx/gen/analysis.json` | Analyzer や監査ログを含む最終成果物を生成。 |
+| 3. マッピング (HITL + 自動) | `uv run pptx compose .pptx/extract/jobspec.json --brief-cards .brief/brief_cards.json --brief-log .brief/brief_log.json --brief-meta .brief/ai_generation_meta.json --draft-output .pptx/draft --output .pptx/gen --layouts .pptx/extract/layouts.jsonl --template samples/templates/templates.pptx` | `.pptx/draft/draft_approved.json`, `.pptx/draft/draft_meta.json`, `.pptx/draft/draft_review_log.json`, `.pptx/gen/generate_ready.json`, `.pptx/gen/mapping_log.json` | 章構成承認とレイアウト割付をまとめて実行し、ドラフトとレンダリング準備 JSON を同時更新。 |
+| 4. レンダリング | `uv run pptx gen .pptx/gen/generate_ready.json --output .pptx/gen --branding config/branding.json --export-pdf` | `.pptx/gen/proposal.pptx`, `proposal.pdf`（任意）, `.pptx/gen/audit_log.json`, `.pptx/gen/analysis.json` | `generate_ready.json` に記録されたテンプレ情報を用いて最終成果物を生成。 |
 | 工程2〜4 一括 | `uv run pptx gen .pptx/extract/jobspec.json --template samples/templates/templates.pptx --brief-cards .brief/brief_cards.json --brief-log .brief/brief_log.json --brief-meta .brief/ai_generation_meta.json --output .pptx/gen` | `.pptx/gen/proposal.pptx`（`proposal.pdf` 任意） | コンテンツ正規化の成果物を入力にマッピング～レンダリングを一括実行。 |
 
 > テンプレ工程の個別サブコマンド（`tpl-extract` / `layout-validate` / `tpl-release`）や中間成果物の詳細は `docs/design/cli-command-reference.md` を参照してください。旧 `outline` / `mapping` の運用手順は `docs/runbooks/story-outline-ops.md` に整理しています。
->>>>>>> 084b53a4
 
 補足資料: 要件は `docs/requirements/requirements.md`、アーキテクチャは `docs/design/design.md`、CLI 詳細は `docs/design/cli-command-reference.md`、運用メモは `docs/runbooks/` を参照してください。
 
@@ -168,60 +127,33 @@
   - 主な生成物: `brief_cards.json`, `brief_log.json`, `brief_ai_log.json`, `ai_generation_meta.json`, `brief_story_outline.json`, `audit_log.json`
   - 既存の承認済み Brief を再利用する場合は `--brief-cards`, `--brief-log`, `--brief-meta` を Stage3 に直接渡します（Stage2 をスキップ可能）。
 
-<<<<<<< HEAD
-### 工程 5: マッピング
-- `draft_approved.json` を入力にレイアウトスコアリングとフォールバック制御を行い、`generate_ready.json`・`mapping_log.json`・必要に応じて `fallback_report.json` を生成します。`--template` で指定したテンプレートパスは `generate_ready.json` の `meta.template_path` と監査メタに記録され、後続の工程6が追加引数なしでテンプレートを解決できるようになります。詳細は `docs/requirements/stages/stage-05-mapping.md` と `docs/design/stages/stage-05-mapping.md` を参照してください。
-- 実行手順:
-=======
 ### 工程 3: マッピング (HITL + 自動)
-- 章構成承認とレイアウト割付を同一工程で扱い、`draft_approved.json` と `rendering_ready.json` を同時に更新します。
+- 章構成承認とレイアウト割付を同一工程で扱い、`draft_approved.json` と `generate_ready.json` を同時に更新します。
 - 推奨コマンドは `pptx compose` で、HITL 差戻しや再実行時も一貫した出力ディレクトリ（`.pptx/draft` / `.pptx/gen`）を維持します。
->>>>>>> 084b53a4
   ```bash
   uv run pptx compose .pptx/extract/jobspec.json \
     --brief-cards .brief/brief_cards.json \
     --brief-log .brief/brief_log.json \
     --brief-meta .brief/ai_generation_meta.json \
-<<<<<<< HEAD
-    --template samples/templates/templates.pptx \
-    --output .pptx/gen
-  # 完了後に `.pptx/gen/generate_ready.json` や `mapping_log.json` を確認
-=======
     --draft-output .pptx/draft \
     --output .pptx/gen \
     --layouts .pptx/extract/layouts.jsonl \
     --template samples/templates/templates.pptx
-  # 完了後に `.pptx/gen/rendering_ready.json` や `mapping_log.json` を確認
->>>>>>> 084b53a4
+  # 完了後に `.pptx/gen/generate_ready.json` や `mapping_log.json` を確認
   ```
 - 工程4からの連続実行には `pptx compose` を利用できます。既存ドラフトを再承認した後、同コマンドを再実行すると `draft_*` と `generate_ready.json` が一括で更新されます。
+- `pptx gen` は工程4専用のレンダリングコマンドであり、ここで生成した `generate_ready.json` を入力として利用します。
 
-<<<<<<< HEAD
-### 工程 6: PPTX レンダリング
-- `pptx gen` サブコマンドで `generate_ready.json` を入力し、PPTX・`analysis.json`・Review Engine 連携ファイル（`review_engine_analyzer.json`）、必要に応じて PDF を生成します。テンプレートは工程5で記録した `meta.template_path` を自動解決します。
+### 工程 4: PPTX レンダリング
+- `pptx gen` サブコマンドで `generate_ready.json` を入力し、PPTX／PDF（任意）と監査ログを生成します。
   ```bash
-  # 工程5の成果物からレンダリングのみを再実行する例
   uv run pptx gen .pptx/gen/generate_ready.json \
     --output .pptx/gen \
     --branding config/branding.json \
     --export-pdf
   ```
-- `generate_ready.json` に `meta.template_path` が存在しない場合はエラーとなるため、工程5でテンプレートを指定したうえで成果物を生成してください。
-- 詳細ガイド: `docs/requirements/stages/stage-06-rendering.md`
-=======
-### 工程 4: PPTX レンダリング
-- `pptx render` サブコマンドで `rendering_ready.json` を入力し、PPTX／PDF（任意）と監査ログを生成します。
-  ```bash
-  # 工程5の成果物からレンダリングのみを再実行する例
-  uv run pptx mapping samples/json/sample_jobspec.json --output .pptx/gen
-  uv run pptx render .pptx/gen/rendering_ready.json \
-    --template samples/templates/templates.pptx \
-    --output .pptx/gen \
-    --export-pdf
-  ```
-- `pptx gen` を利用すると工程2〜4を一括実行できます（`--brief-*` オプションを忘れずに指定してください）。
+- `generate_ready.json` に `meta.template_path` が記録されていれば、`--template` を指定せずにテンプレートを自動解決します。
 - 詳細ガイド: `docs/requirements/stages/stage-04-rendering.md` と `docs/design/stages/stage-04-rendering.md`
->>>>>>> 084b53a4
 
 ## 工程別ガイド概要
 ## 主な成果物
