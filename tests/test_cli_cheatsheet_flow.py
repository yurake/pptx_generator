--- conflicted
+++ resolved
@@ -11,7 +11,8 @@
 from pptx_generator.cli import app
 
 SAMPLE_TEMPLATE = Path("samples/templates/templates.pptx")
-SAMPLE_BRIEF_SOURCE = Path("samples/contents/sample_import_content_summary.txt")
+SAMPLE_BRIEF_SOURCE = Path(
+    "samples/contents/sample_import_content_summary.txt")
 
 
 @pytest.mark.skipif(
@@ -44,7 +45,8 @@
 
     template_release_path = release_dir / "template_release.json"
     assert template_release_path.exists()
-    release_payload = json.loads(template_release_path.read_text(encoding="utf-8"))
+    release_payload = json.loads(
+        template_release_path.read_text(encoding="utf-8"))
     assert release_payload.get("brand") == "demo"
     assert release_payload.get("version") == "v1"
 
@@ -131,11 +133,8 @@
             str(brief_log_path),
             "--brief-meta",
             str(brief_meta_path),
-<<<<<<< HEAD
             "--template",
             str(SAMPLE_TEMPLATE),
-=======
->>>>>>> 9a34ddbf
         ],
         catch_exceptions=False,
     )
