--- conflicted
+++ resolved
@@ -16,14 +16,7 @@
 
 from pptx_generator.cli import app
 from pptx_generator.branding_extractor import BrandingExtractionError
-<<<<<<< HEAD
 from pptx_generator.models import JobSpec, TemplateRelease, TemplateReleaseGoldenRun, TemplateReleaseReport, TemplateSpec
-=======
-from pptx_generator.layout_validation import LayoutValidationResult, LayoutValidationSuite
-from pptx_generator.models import (JobSpec, JobSpecScaffold, TemplateRelease,
-                                   TemplateReleaseGoldenRun,
-                                   TemplateReleaseReport, TemplateSpec)
->>>>>>> 9a34ddbf
 from pptx_generator.pipeline import pdf_exporter
 from pptx_generator.layout_validation import LayoutValidationResult, LayoutValidationSuite
 
@@ -44,11 +37,7 @@
 
 
 def _prepare_brief_inputs(runner: CliRunner, temp_dir: Path) -> dict[str, Path]:
-<<<<<<< HEAD
     brief_dir = temp_dir / "brief"
-=======
-    brief_dir = temp_dir / "brief-input"
->>>>>>> 9a34ddbf
     result = runner.invoke(
         app,
         [
@@ -79,7 +68,6 @@
     ]
 
 
-<<<<<<< HEAD
 def _prepare_generate_ready(
     runner: CliRunner,
     spec_path: Path,
@@ -112,9 +100,6 @@
 
 
 def test_cli_gen_generates_outputs(tmp_path: Path) -> None:
-=======
-def test_cli_gen_generates_outputs(tmp_path) -> None:
->>>>>>> 9a34ddbf
     spec_path = Path("samples/json/sample_jobspec.json")
     mapping_dir = tmp_path / "mapping"
     draft_dir = tmp_path / "draft"
@@ -138,12 +123,6 @@
             str(generate_ready_path),
             "--output",
             str(output_dir),
-<<<<<<< HEAD
-=======
-            "--template",
-            str(SAMPLE_TEMPLATE),
-            *_brief_args(brief_paths),
->>>>>>> 9a34ddbf
         ],
         catch_exceptions=False,
     )
@@ -182,13 +161,7 @@
         assert title_shape.text == slide_spec.title
 
 
-<<<<<<< HEAD
 def test_cli_content_generates_brief_outputs(tmp_path: Path) -> None:
-=======
-
-def test_cli_content_generates_brief_outputs(tmp_path) -> None:
-    output_dir = tmp_path / "brief"
->>>>>>> 9a34ddbf
     runner = CliRunner()
     brief_dir = tmp_path / "brief"
 
@@ -204,7 +177,6 @@
     )
 
     assert result.exit_code == 0, result.output
-<<<<<<< HEAD
 
     cards_path = brief_dir / "brief_cards.json"
     meta_path = brief_dir / "ai_generation_meta.json"
@@ -216,27 +188,10 @@
 
     cards_payload = json.loads(cards_path.read_text(encoding="utf-8"))
     assert len(cards_payload["cards"]) >= 1
-=======
-    cards_path = output_dir / "brief_cards.json"
-    meta_path = output_dir / "ai_generation_meta.json"
-    log_path = output_dir / "brief_ai_log.json"
-    audit_path = output_dir / "audit_log.json"
-
-    assert cards_path.exists()
-    assert meta_path.exists()
-    assert log_path.exists()
-    assert audit_path.exists()
-
-    cards_payload = json.loads(cards_path.read_text(encoding="utf-8"))
-    assert len(cards_payload["cards"]) >= 1
-    meta_payload = json.loads(meta_path.read_text(encoding="utf-8"))
-    assert meta_payload["policy_id"]
->>>>>>> 9a34ddbf
     audit_payload = json.loads(audit_path.read_text(encoding="utf-8"))
     assert audit_payload["brief_normalization"]["statistics"]["cards_total"] == len(cards_payload["cards"])
 
 
-<<<<<<< HEAD
 def test_cli_mapping_then_gen(tmp_path: Path) -> None:
     spec_path = Path("samples/json/sample_jobspec.json")
     mapping_dir = tmp_path / "mapping"
@@ -252,14 +207,6 @@
         draft_dir=draft_dir,
         brief_paths=brief_paths,
     )
-=======
-def test_cli_gen_with_brief_inputs(tmp_path) -> None:
-    spec_path = Path("samples/json/sample_jobspec.json")
-    output_dir = tmp_path / "gen-brief"
-    runner = CliRunner()
-    spec = JobSpec.parse_file(spec_path)
-    brief_paths = _prepare_brief_inputs(runner, tmp_path)
->>>>>>> 9a34ddbf
 
     result = runner.invoke(
         app,
@@ -268,69 +215,14 @@
             str(ready_path),
             "--output",
             str(output_dir),
-<<<<<<< HEAD
-=======
-            "--template",
-            str(SAMPLE_TEMPLATE),
-            *_brief_args(brief_paths),
->>>>>>> 9a34ddbf
-        ],
-        catch_exceptions=False,
-    )
-
-<<<<<<< HEAD
+        ],
+        catch_exceptions=False,
+    )
+
     assert result.exit_code == 0
     audit_payload = json.loads((output_dir / "audit_log.json").read_text(encoding="utf-8"))
     artifacts = audit_payload.get("artifacts", {})
     assert artifacts.get("generate_ready") == str(ready_path)
-=======
-    assert result.exit_code == 0, result.output
-
-    audit_path = output_dir / "audit_log.json"
-    assert audit_path.exists()
-    baseline_analysis_path = output_dir / "analysis_pre_polisher.json"
-    assert baseline_analysis_path.exists()
-    monitoring_report_path = output_dir / "monitoring_report.json"
-    assert monitoring_report_path.exists()
-
-    audit_payload = json.loads(audit_path.read_text(encoding="utf-8"))
-    rendering_summary = audit_payload.get("rendering")
-    assert rendering_summary is not None
-    assert rendering_summary.get("warnings_total") >= 0
-    hashes = audit_payload.get("hashes")
-    assert isinstance(hashes, dict)
-    assert hashes.get("pptx", "").startswith("sha256:")
-    assert hashes.get("rendering_ready", "").startswith("sha256:")
-    assert hashes.get("analysis_pre_polisher", "").startswith("sha256:")
-    assert hashes.get("rendering_log", "").startswith("sha256:")
-    assert hashes.get("monitoring_report", "").startswith("sha256:")
-    assert hashes.get("mapping_log", "").startswith("sha256:")
-    assert isinstance(audit_payload.get("refiner_adjustments"), list)
-    monitoring_summary = audit_payload.get("monitoring")
-    assert monitoring_summary is not None
-    assert "alert_level" in monitoring_summary
-    mapping_info = audit_payload.get("mapping")
-    assert mapping_info is not None
-    assert mapping_info.get("rendering_ready_path") == str((output_dir / "rendering_ready.json"))
-    assert mapping_info.get("fallback_count") >= 0
-    polisher_meta = audit_payload.get("polisher")
-    assert polisher_meta is not None
-    assert polisher_meta.get("status") == "disabled"
-    assert polisher_meta.get("enabled") is False
-
-    presentation = Presentation(output_dir / "proposal.pptx")
-
-    agenda_spec = next(slide for slide in spec.slides if slide.id == "agenda-01")
-    agenda_slide = presentation.slides[spec.slides.index(agenda_spec)]
-    agenda_texts = _collect_paragraph_texts(agenda_slide)
-    assert agenda_spec.subtitle in agenda_texts
-    assert "Agenda トピック 1-1" in agenda_texts
-    assert "Agenda トピック 1-2" in agenda_texts
-
-    detail_spec = next(slide for slide in spec.slides if slide.id == "three_rows_detail-01")
-    detail_slide = presentation.slides[spec.slides.index(detail_spec)]
-    assert detail_slide.notes_slide is not None
->>>>>>> 9a34ddbf
 
 
 def test_cli_mapping_requires_template(tmp_path: Path) -> None:
@@ -386,7 +278,6 @@
     assert (output_dir / "mapping_log.json").exists()
 
 
-<<<<<<< HEAD
 def test_cli_gen_missing_template_path(tmp_path: Path) -> None:
     spec_path = Path("samples/json/sample_jobspec.json")
     mapping_dir = tmp_path / "mapping"
@@ -421,106 +312,8 @@
     spec_path = Path("samples/json/sample_jobspec.json")
     mapping_dir = tmp_path / "mapping"
     draft_dir = tmp_path / "draft"
-=======
-def test_cli_compose_generates_stage45_outputs(tmp_path) -> None:
-    spec_path = Path("samples/json/sample_jobspec.json")
-    draft_dir = tmp_path / "compose-draft"
-    output_dir = tmp_path / "compose-gen"
-    runner = CliRunner()
-    brief_paths = _prepare_brief_inputs(runner, tmp_path)
-
-    result = runner.invoke(
-        app,
-        [
-            "compose",
-            str(spec_path),
-            "--draft-output",
-            str(draft_dir),
-            "--output",
-            str(output_dir),
-            "--template",
-            str(SAMPLE_TEMPLATE),
-            *_brief_args(brief_paths),
-        ],
-        catch_exceptions=False,
-    )
-
-    assert result.exit_code == 0, result.output
-    assert "Outline Draft:" in result.output
-    assert "Rendering Ready:" in result.output
-
-    spec = JobSpec.parse_file(spec_path)
-
-    draft_meta_path = draft_dir / "draft_meta.json"
-    assert (draft_dir / "draft_draft.json").exists()
-    assert (draft_dir / "draft_approved.json").exists()
-    assert (draft_dir / "draft_review_log.json").exists()
-    assert draft_meta_path.exists()
-
-    draft_meta = json.loads(draft_meta_path.read_text(encoding="utf-8"))
-    paths = draft_meta.get("paths", {})
-    assert Path(paths.get("draft_approved", "")).exists()
-    assert Path(paths.get("draft_review_log", "")).exists()
-
-    rendering_ready_path = output_dir / "rendering_ready.json"
-    mapping_log_path = output_dir / "mapping_log.json"
-    assert rendering_ready_path.exists()
-    assert mapping_log_path.exists()
-
-    rendering_ready = json.loads(rendering_ready_path.read_text(encoding="utf-8"))
-    assert len(rendering_ready.get("slides", [])) == len(spec.slides)
-
-    mapping_log = json.loads(mapping_log_path.read_text(encoding="utf-8"))
-    assert mapping_log.get("slides")
-
-
-def test_cli_gen_with_invalid_brief_fails(tmp_path) -> None:
-    spec_path = Path("samples/json/sample_jobspec.json")
-    invalid_brief = tmp_path / "invalid_brief.json"
-    invalid_brief.write_text(
-        json.dumps(
-            {
-                "brief_id": "invalid",
-                "cards": [
-                    {
-                        "card_id": "s01",
-                        "chapter": "Overview",
-                        "message": "Missing story",
-                        "narrative": [],
-                        "supporting_points": [],
-                        "intent_tags": [],
-                        "status": "draft",
-                        "autofix_applied": [],
-                    }
-                ],
-                "story_context": {"chapters": []},
-            },
-            ensure_ascii=False,
-        ),
-        encoding="utf-8",
-    )
-
-    brief_log = tmp_path / "brief_log.json"
-    brief_log.write_text("[]", encoding="utf-8")
-    brief_meta = tmp_path / "ai_generation_meta.json"
-    brief_meta.write_text(
-        json.dumps(
-            {
-                "brief_id": "invalid",
-                "generated_at": "2025-11-02T00:00:00Z",
-                "policy_id": "brief-default",
-                "input_hash": "sha256:d41d8cd98f00b204e9800998ecf8427e",
-                "cards": [],
-                "statistics": {"cards_total": 1, "approved": 0, "returned": 0},
-            },
-            ensure_ascii=False,
-        ),
-        encoding="utf-8",
-    )
-
-    output_dir = tmp_path / "gen-invalid-brief"
->>>>>>> 9a34ddbf
-    runner = CliRunner()
+    runner = CliRunner()
+    brief_paths = _prepare_brief_inputs(runner, tmp_path)
 
     invalid_cards = tmp_path / "brief_cards.json"
     invalid_cards.write_text("{}", encoding="utf-8")
@@ -534,26 +327,16 @@
             str(mapping_dir),
             "--template",
             str(SAMPLE_TEMPLATE),
-<<<<<<< HEAD
             "--draft-output",
             str(draft_dir),
             "--brief-cards",
             str(invalid_cards),
-=======
-            "--brief-cards",
-            str(invalid_brief),
-            "--brief-log",
-            str(brief_log),
-            "--brief-meta",
-            str(brief_meta),
->>>>>>> 9a34ddbf
         ],
         catch_exceptions=False,
     )
 
     assert result.exit_code == 4
     assert "ブリーフ成果物の読み込みに失敗しました" in result.output
-<<<<<<< HEAD
 
 
 def test_cli_gen_exports_pdf(tmp_path: Path, monkeypatch) -> None:
@@ -561,14 +344,6 @@
     mapping_dir = tmp_path / "mapping"
     draft_dir = tmp_path / "draft"
     output_dir = tmp_path / "gen-pdf"
-=======
-    assert not (output_dir / "audit_log.json").exists()
-
-
-def test_cli_gen_missing_brief_files_fail(tmp_path) -> None:
-    spec_path = Path("samples/json/sample_jobspec.json")
-    output_dir = tmp_path / "gen-missing-brief"
->>>>>>> 9a34ddbf
     runner = CliRunner()
     brief_paths = _prepare_brief_inputs(runner, tmp_path)
 
@@ -599,31 +374,18 @@
             str(ready_path),
             "--output",
             str(output_dir),
-<<<<<<< HEAD
             "--export-pdf",
             "--pdf-output",
             "custom.pdf",
-=======
-            "--template",
-            str(SAMPLE_TEMPLATE),
-            "--brief-cards",
-            str(tmp_path / "missing_brief.json"),
->>>>>>> 9a34ddbf
-        ],
-        catch_exceptions=False,
-    )
-
-<<<<<<< HEAD
+        ],
+        catch_exceptions=False,
+    )
+
     assert result.exit_code == 0
     audit_payload = json.loads((output_dir / "audit_log.json").read_text(encoding="utf-8"))
     pdf_meta = audit_payload.get("pdf_export")
     assert pdf_meta is not None
     assert pdf_meta.get("status") == "success"
-=======
-    assert result.exit_code == 4
-    assert "ブリーフ成果物の読み込みに失敗しました" in result.output
-    assert not (output_dir / "audit_log.json").exists()
->>>>>>> 9a34ddbf
 
 
 def test_cli_gen_pdf_only(tmp_path: Path, monkeypatch) -> None:
@@ -648,11 +410,6 @@
 
     monkeypatch.setattr(pdf_exporter.subprocess, "run", fake_run)
 
-<<<<<<< HEAD
-=======
-    runner = CliRunner()
-    brief_paths = _prepare_brief_inputs(runner, tmp_path)
->>>>>>> 9a34ddbf
     result = runner.invoke(
         app,
         [
@@ -660,17 +417,9 @@
             str(ready_path),
             "--output",
             str(output_dir),
-<<<<<<< HEAD
             "--export-pdf",
             "--pdf-mode",
             "only",
-=======
-            "--template",
-            str(template_path),
-            "--pptx-name",
-            "with-template.pptx",
-            *_brief_args(brief_paths),
->>>>>>> 9a34ddbf
         ],
         catch_exceptions=False,
     )
@@ -751,17 +500,14 @@
 
     runner = CliRunner()
     brief_paths = _prepare_brief_inputs(runner, tmp_path)
-<<<<<<< HEAD
-    ready_path = _prepare_generate_ready(
-        runner,
-        spec_path,
-        mapping_dir,
-        draft_dir=draft_dir,
-        brief_paths=brief_paths,
-    )
-
-=======
->>>>>>> 9a34ddbf
+    ready_path = _prepare_generate_ready(
+        runner,
+        spec_path,
+        mapping_dir,
+        draft_dir=draft_dir,
+        brief_paths=brief_paths,
+    )
+
     result = runner.invoke(
         app,
         [
@@ -769,12 +515,6 @@
             str(ready_path),
             "--output",
             str(output_dir),
-<<<<<<< HEAD
-=======
-            "--template",
-            str(SAMPLE_TEMPLATE),
-            *_brief_args(brief_paths),
->>>>>>> 9a34ddbf
             "--polisher",
             "--polisher-path",
             sys.executable,
@@ -826,7 +566,6 @@
 
     runner = CliRunner()
     brief_paths = _prepare_brief_inputs(runner, tmp_path)
-<<<<<<< HEAD
     ready_path = _prepare_generate_ready(
         runner,
         spec_path,
@@ -836,8 +575,6 @@
         extra_args=["--template", str(template_path)],
     )
 
-=======
->>>>>>> 9a34ddbf
     result = runner.invoke(
         app,
         [
@@ -877,11 +614,6 @@
 
     monkeypatch.setattr("pptx_generator.cli.extract_branding_config", lambda _: (_ for _ in ()).throw(BrandingExtractionError("boom")))
 
-<<<<<<< HEAD
-=======
-    runner = CliRunner()
-    brief_paths = _prepare_brief_inputs(runner, tmp_path)
->>>>>>> 9a34ddbf
     result = runner.invoke(
         app,
         [
@@ -889,12 +621,6 @@
             str(ready_path),
             "--output",
             str(output_dir),
-<<<<<<< HEAD
-=======
-            "--template",
-            str(template_path),
-            *_brief_args(brief_paths),
->>>>>>> 9a34ddbf
         ],
         catch_exceptions=False,
     )
@@ -903,49 +629,13 @@
     audit_payload = json.loads((output_dir / "audit_log.json").read_text(encoding="utf-8"))
     branding_info = audit_payload.get("branding")
     assert branding_info is not None
-<<<<<<< HEAD
     source_info = branding_info.get("source", {})
     assert source_info.get("type") == "default"
     assert "error" in source_info
-=======
-    assert branding_info.get("source", {}).get("type") in {"default", "builtin"}
-    assert branding_info.get("source", {}).get("error") == "boom"
-
-
-def test_cli_mapping_command_generates_outputs(tmp_path) -> None:
-    spec_path = Path("samples/json/sample_jobspec.json")
-    output_dir = tmp_path / "mapping-work"
-    runner = CliRunner()
-    brief_paths = _prepare_brief_inputs(runner, tmp_path)
-
-    result = runner.invoke(
-        app,
-        [
-            "mapping",
-            str(spec_path),
-            "--output",
-            str(output_dir),
-            *_brief_args(brief_paths),
-        ],
-        catch_exceptions=False,
-    )
-
-    assert result.exit_code == 0
-
-    rendering_ready_path = output_dir / "rendering_ready.json"
-    mapping_log_path = output_dir / "mapping_log.json"
-    assert rendering_ready_path.exists()
-    assert mapping_log_path.exists()
-
-    payload = json.loads(rendering_ready_path.read_text(encoding="utf-8"))
-    assert payload["meta"]["job_meta"]["title"] == "RM-043 拡張テンプレート検証"
-    assert payload["meta"]["job_auth"]["created_by"] == "codex"
->>>>>>> 9a34ddbf
 
 
 def test_cli_gen_default_output_directory(tmp_path) -> None:
     runner = CliRunner()
-<<<<<<< HEAD
     repo_root = Path.cwd()
     with runner.isolated_filesystem(temp_dir=tmp_path) as fs_root:
         shutil.copytree(repo_root / "samples", Path(fs_root) / "samples")
@@ -968,948 +658,12 @@
         assert mapping_result.exit_code == 0, mapping_result.output
 
         ready_path = Path("samples/gen-ready/generate_ready.json")
-=======
-    brief_paths = _prepare_brief_inputs(runner, tmp_path)
-
-    mapping_result = runner.invoke(
-        app,
-        [
-            "mapping",
-            str(spec_path),
-            "--output",
-            str(mapping_dir),
-            "--template",
-            str(SAMPLE_TEMPLATE),
-            *_brief_args(brief_paths),
-        ],
-        catch_exceptions=False,
-    )
-    assert mapping_result.exit_code == 0
-
-    rendering_ready_path = mapping_dir / "rendering_ready.json"
-    assert rendering_ready_path.exists()
-
-    render_result = runner.invoke(
-        app,
-        [
-            "render",
-            str(rendering_ready_path),
-            "--output",
-            str(render_dir),
-            "--template",
-            str(SAMPLE_TEMPLATE),
-        ],
-        catch_exceptions=False,
-    )
-
-    assert render_result.exit_code == 0
-
-    pptx_path = render_dir / "proposal.pptx"
-    audit_path = render_dir / "audit_log.json"
-    assert pptx_path.exists()
-    assert audit_path.exists()
-
-    audit_payload = json.loads(audit_path.read_text(encoding="utf-8"))
-    assert audit_payload["artifacts"]["rendering_ready"] == str(rendering_ready_path)
-    assert audit_payload["artifacts"]["rendering_log"].endswith("rendering_log.json")
-    rendering_summary = audit_payload.get("rendering")
-    assert rendering_summary is not None
-    assert rendering_summary.get("warnings_total") >= 0
-    spec = JobSpec.parse_file(spec_path)
-    assert audit_payload["slides"] == len(spec.slides)
-
-
-def test_cli_layout_validate_with_analyzer_snapshot(tmp_path) -> None:
-    spec_path = Path("samples/json/sample_jobspec.json")
-    template_path = SAMPLE_TEMPLATE
-    gen_output = tmp_path / "gen-with-snapshot"
-    validation_output = tmp_path / "validation-with-snapshot"
-
-    runner = CliRunner()
-    brief_paths = _prepare_brief_inputs(runner, tmp_path)
-    gen_result = runner.invoke(
-        app,
-        [
-            "gen",
-            str(spec_path),
-            "--output",
-            str(gen_output),
-            "--template",
-            str(template_path),
-            "--emit-structure-snapshot",
-            *_brief_args(brief_paths),
-        ],
-        catch_exceptions=False,
-    )
-
-    assert gen_result.exit_code == 0, gen_result.output
-
-    snapshot_path = gen_output / "analysis_snapshot.json"
-    assert snapshot_path.exists(), "Analyzer スナップショットが生成されていること"
-
-    validate_result = runner.invoke(
-        app,
-        [
-            "layout-validate",
-            "--template",
-            str(template_path),
-            "--output",
-            str(validation_output),
-            "--analyzer-snapshot",
-            str(snapshot_path),
-        ],
-        catch_exceptions=False,
-    )
-
-    assert validate_result.exit_code == 0, validate_result.output
-
-    diagnostics_path = validation_output / "diagnostics.json"
-    diff_path = validation_output / "diff_report.json"
-    assert diagnostics_path.exists()
-    assert diff_path.exists()
-
-    diagnostics = json.loads(diagnostics_path.read_text(encoding="utf-8"))
-    warning_codes = {entry["code"] for entry in diagnostics.get("warnings", [])}
-    assert "analyzer_anchor_missing" in warning_codes
-    assert "analyzer_anchor_unexpected" in warning_codes
-    assert diagnostics["stats"]["layouts_total"] > 0
-
-    diff_payload = json.loads(diff_path.read_text(encoding="utf-8"))
-    issue_codes = {issue["code"] for issue in diff_payload.get("issues", [])}
-    assert "analyzer_anchor_missing" in issue_codes
-
-
-def test_cli_gen_exports_pdf(tmp_path, monkeypatch) -> None:
-    spec_path = Path("samples/json/sample_jobspec.json")
-    output_dir = tmp_path / "gen-work-pdf"
-
-    def fake_which(cmd: str) -> str | None:
-        if cmd == "soffice":
-            return "/usr/bin/soffice"
-        return None
-
-    def fake_run(command, check, stdout, stderr, timeout):  # noqa: ANN001
-        outdir = Path(command[command.index("--outdir") + 1])
-        pptx_input = Path(command[-1])
-        pdf_path = outdir / f"{pptx_input.stem}.pdf"
-        pdf_path.write_text("PDF", encoding="utf-8")
-        return subprocess.CompletedProcess(command, 0, b"", b"")
-
-    monkeypatch.setattr(pdf_exporter, "shutil", shutil)
-    monkeypatch.setattr(pdf_exporter.shutil, "which", fake_which)
-    monkeypatch.setattr(pdf_exporter.subprocess, "run", fake_run)
-
-    runner = CliRunner()
-    brief_paths = _prepare_brief_inputs(runner, tmp_path)
-    result = runner.invoke(
-        app,
-        [
-            "gen",
-            str(spec_path),
-            "--output",
-            str(output_dir),
-            "--template",
-            str(SAMPLE_TEMPLATE),
-            *_brief_args(brief_paths),
-            "--export-pdf",
-            "--pdf-output",
-            "custom.pdf",
-        ],
-        catch_exceptions=False,
-    )
-
-    assert result.exit_code == 0
-
-    pptx_path = output_dir / "proposal.pptx"
-    pdf_path = output_dir / "custom.pdf"
-    audit_path = output_dir / "audit_log.json"
-
-    assert pptx_path.exists()
-    assert pdf_path.exists()
-    assert audit_path.exists()
-
-    audit_payload = json.loads(audit_path.read_text(encoding="utf-8"))
-    pdf_meta = audit_payload.get("pdf_export")
-    assert pdf_meta is not None
-    assert pdf_meta.get("attempts") == 1
-    assert pdf_meta.get("converter") == "libreoffice"
-    assert pdf_meta.get("status") == "success"
-    assert pdf_meta.get("elapsed_ms") >= 0
-    assert isinstance(audit_payload.get("refiner_adjustments"), list)
-
-
-def test_cli_gen_pdf_only(tmp_path, monkeypatch) -> None:
-    spec_path = Path("samples/json/sample_jobspec.json")
-    output_dir = tmp_path / "gen-work-pdf-only"
-
-    def fake_which(cmd: str) -> str | None:
-        if cmd == "soffice":
-            return "/usr/bin/soffice"
-        return None
-
-    def fake_run(command, check, stdout, stderr, timeout):  # noqa: ANN001
-        outdir = Path(command[command.index("--outdir") + 1])
-        pptx_input = Path(command[-1])
-        pdf_path = outdir / f"{pptx_input.stem}.pdf"
-        pdf_path.write_text("PDF", encoding="utf-8")
-        return subprocess.CompletedProcess(command, 0, b"", b"")
-
-    monkeypatch.setattr(pdf_exporter, "shutil", shutil)
-    monkeypatch.setattr(pdf_exporter.shutil, "which", fake_which)
-    monkeypatch.setattr(pdf_exporter.subprocess, "run", fake_run)
-
-    runner = CliRunner()
-    brief_paths = _prepare_brief_inputs(runner, tmp_path)
-    result = runner.invoke(
-        app,
-        [
-            "gen",
-            str(spec_path),
-            "--output",
-            str(output_dir),
-            "--template",
-            str(SAMPLE_TEMPLATE),
-            *_brief_args(brief_paths),
-            "--export-pdf",
-            "--pdf-mode",
-            "only",
-        ],
-        catch_exceptions=False,
-    )
-
-    assert result.exit_code == 0
-
-    pdf_path = output_dir / "proposal.pdf"
-    pptx_path = output_dir / "proposal.pptx"
-    audit_path = output_dir / "audit_log.json"
-
-    assert pdf_path.exists()
-    assert not pptx_path.exists()
-    assert audit_path.exists()
-
-    audit_payload = json.loads(audit_path.read_text(encoding="utf-8"))
-    assert audit_payload.get("artifacts", {}).get("pptx") is None
-    assert audit_payload.get("artifacts", {}).get("pdf") == str(pdf_path)
-    pdf_meta = audit_payload.get("pdf_export")
-    assert pdf_meta is not None
-    assert pdf_meta.get("status") == "success"
-    assert pdf_meta.get("converter") == "libreoffice"
-
-
-def test_cli_gen_pdf_skip_env(tmp_path, monkeypatch) -> None:
-    spec_path = Path("samples/json/sample_jobspec.json")
-    output_dir = tmp_path / "gen-work-pdf-skip"
-
-    def fail_run(*args, **kwargs):  # noqa: ANN401
-        raise AssertionError("LibreOffice should not be invoked when skip env is set")
-
-    monkeypatch.setenv("PPTXGEN_SKIP_PDF_CONVERT", "1")
-    monkeypatch.setattr(pdf_exporter.subprocess, "run", fail_run)
-
-    runner = CliRunner()
-    brief_paths = _prepare_brief_inputs(runner, tmp_path)
-    result = runner.invoke(
-        app,
-        [
-            "gen",
-            str(spec_path),
-            "--output",
-            str(output_dir),
-            "--template",
-            str(SAMPLE_TEMPLATE),
-            *_brief_args(brief_paths),
-            "--export-pdf",
-        ],
-        catch_exceptions=False,
-    )
-
-    assert result.exit_code == 0
-
-    pdf_path = output_dir / "proposal.pdf"
-    audit_path = output_dir / "audit_log.json"
-    assert pdf_path.exists()
-    assert pdf_path.read_bytes() == b""
-    assert audit_path.exists()
-
-    audit_payload = json.loads(audit_path.read_text(encoding="utf-8"))
-    pdf_meta = audit_payload.get("pdf_export")
-    assert pdf_meta is not None
-    assert pdf_meta.get("converter") == "skipped"
-    assert pdf_meta.get("status") == "skipped"
-
-
-def test_cli_gen_default_output_directory(tmp_path) -> None:
-    runner = CliRunner()
-    repo_root = Path(__file__).resolve().parents[1]
-
-    with runner.isolated_filesystem(temp_dir=tmp_path) as fs:
-        fs_root = Path(fs)
-        shutil.copytree(repo_root / "samples", fs_root / "samples")
-        shutil.copytree(repo_root / "config", fs_root / "config")
-
-        brief_paths = _prepare_brief_inputs(runner, fs_root)
->>>>>>> 9a34ddbf
         result = runner.invoke(
             app,
             [
                 "gen",
-<<<<<<< HEAD
                 str(ready_path),
             ],
             catch_exceptions=False,
         )
-        assert result.exit_code == 0
-=======
-                "samples/json/sample_jobspec.json",
-                "--template",
-                "samples/templates/templates.pptx",
-                *_brief_args(brief_paths),
-            ],
-            catch_exceptions=False,
-        )
-
-        assert result.exit_code == 0
-
-        output_dir = Path(".pptx/gen")
-        assert (output_dir / "proposal.pptx").exists()
-        assert (output_dir / "analysis.json").exists()
-        audit_path = output_dir / "audit_log.json"
-        assert audit_path.exists()
-
-        audit_payload = json.loads(audit_path.read_text(encoding="utf-8"))
-        branding_info = audit_payload.get("branding")
-        assert branding_info is not None
-        assert branding_info.get("source", {}).get("type") == "template"
-
-
-def test_cli_tpl_extract_basic(tmp_path) -> None:
-    """tpl-extract コマンドの基本動作テスト。"""
-    template_path = Path("samples/templates/templates.pptx")
-    output_dir = tmp_path / "extract-basic"
-    runner = CliRunner()
-
-    result = runner.invoke(
-        app,
-        [
-            "tpl-extract",
-            "--template",
-            str(template_path),
-            "--output",
-            str(output_dir),
-        ],
-        catch_exceptions=False,
-    )
-
-    assert result.exit_code == 0
-    assert "テンプレート抽出が完了しました" in result.output
-
-    output_path = output_dir / "template_spec.json"
-    assert output_path.exists()
-    branding_path = output_dir / "branding.json"
-    assert branding_path.exists()
-    jobspec_path = output_dir / "jobspec.json"
-    assert jobspec_path.exists()
-
-    # JSON内容の検証
-    template_spec_data = json.loads(output_path.read_text(encoding="utf-8"))
-    template_spec = TemplateSpec.model_validate(template_spec_data)
-    
-    assert template_spec.template_path == str(template_path)
-    assert len(template_spec.layouts) > 0
-    assert template_spec.extracted_at is not None
-
-    branding_data = json.loads(branding_path.read_text(encoding="utf-8"))
-    assert branding_data.get("version") == "layout-style-v1"
-    theme_section = branding_data.get("theme", {})
-    assert "fonts" in theme_section
-    assert "colors" in theme_section
-    assert "components" in branding_data
-
-    jobspec_data = json.loads(jobspec_path.read_text(encoding="utf-8"))
-    jobspec = JobSpecScaffold.model_validate(jobspec_data)
-    assert jobspec.meta.template_path == str(template_path)
-
-    layouts_path = output_dir / "layouts.jsonl"
-    diagnostics_path = output_dir / "diagnostics.json"
-    assert layouts_path.exists()
-    assert diagnostics_path.exists()
-
-    assert jobspec.slides, "少なくとも1件のスライドが出力されること"
-    assert "ジョブスペック雛形を出力しました" in result.output
-    assert "ジョブスペックのスライド数:" in result.output
-    assert "Layouts:" in result.output
-    assert "Diagnostics:" in result.output
-    assert "検出結果: warnings=" in result.output
-
-def test_cli_tpl_extract_custom_output(tmp_path) -> None:
-    """tpl-extract コマンドのカスタム出力パステスト。"""
-    template_path = Path("samples/templates/templates.pptx")
-    output_dir = tmp_path / "extract-custom"
-    runner = CliRunner()
-
-    result = runner.invoke(
-        app,
-        [
-            "tpl-extract",
-            "--template",
-            str(template_path),
-            "--output",
-            str(output_dir),
-        ],
-        catch_exceptions=False,
-    )
-
-    assert result.exit_code == 0
-    spec_path = output_dir / "template_spec.json"
-    assert spec_path.exists()
-    branding_path = output_dir / "branding.json"
-    assert branding_path.exists()
-
-    template_spec_data = json.loads(spec_path.read_text(encoding="utf-8"))
-    template_spec = TemplateSpec.model_validate(template_spec_data)
-    assert template_spec.template_path == str(template_path)
-
-    branding_data = json.loads(branding_path.read_text(encoding="utf-8"))
-    assert branding_data.get("version") == "layout-style-v1"
-    assert "components" in branding_data
-
-
-def test_cli_tpl_extract_with_filters(tmp_path) -> None:
-    """tpl-extract コマンドのフィルタ機能テスト。"""
-    template_path = Path("samples/templates/templates.pptx")
-    output_dir = tmp_path / "extract-filter"
-    runner = CliRunner()
-
-    result = runner.invoke(
-        app,
-        [
-            "tpl-extract",
-            "--template",
-            str(template_path),
-            "--output",
-            str(output_dir),
-            "--layout",
-            "タイトル",  # レイアウト名フィルタ
-            "--anchor",
-            "title",    # アンカー名フィルタ
-        ],
-        catch_exceptions=False,
-    )
-
-    assert result.exit_code == 0
-
-    output_path = output_dir / "template_spec.json"
-    assert output_path.exists()
-    branding_path = output_dir / "branding.json"
-    assert branding_path.exists()
-
-    template_spec_data = json.loads(output_path.read_text(encoding="utf-8"))
-    template_spec = TemplateSpec.model_validate(template_spec_data)
-    
-    # フィルタが適用されていることを確認（具体的な検証は実際のテンプレート内容に依存）
-    assert template_spec.template_path == str(template_path)
-
-
-def test_cli_tpl_extract_nonexistent_file() -> None:
-    """tpl-extract コマンドの存在しないファイルテスト。"""
-    runner = CliRunner()
-
-    result = runner.invoke(
-        app,
-        [
-            "tpl-extract",
-            "--template",
-            "nonexistent.pptx",
-        ],
-    )
-
-    assert result.exit_code == 4  # FileNotFoundError
-    assert "ファイルが見つかりません" in result.output
-
-
-def test_cli_tpl_extract_verbose_output(tmp_path) -> None:
-    """tpl-extract コマンドの詳細出力テスト。"""
-    template_path = Path("samples/templates/templates.pptx")
-    output_dir = tmp_path / "extract-verbose"
-    runner = CliRunner()
-
-    result = runner.invoke(
-        app,
-        [
-            "--verbose",  # グローバルオプション
-            "tpl-extract",
-            "--template",
-            str(template_path),
-            "--output",
-            str(output_dir),
-        ],
-        catch_exceptions=False,
-    )
-
-    assert result.exit_code == 0
-    assert "テンプレート抽出が完了しました" in result.output
-    assert "抽出されたレイアウト数:" in result.output
-    assert "抽出された図形・アンカー数:" in result.output
-    assert "ジョブスペックのスライド数:" in result.output
-    assert "Layouts:" in result.output
-    assert "Diagnostics:" in result.output
-
-
-def test_cli_tpl_extract_with_mock_presentation(tmp_path) -> None:
-    """tpl-extract コマンドのモックプレゼンテーションテスト。"""
-    # 一時的なPPTXファイルを作成
-    with tempfile.NamedTemporaryFile(suffix=".pptx", delete=False) as temp_file:
-        temp_template_path = Path(temp_file.name)
-    
-    # 簡単なプレゼンテーションを作成
-    presentation = Presentation()
-    layout = presentation.slide_layouts[0]  # タイトルレイアウト
-    presentation.save(temp_template_path)
-    
-    try:
-        output_dir = tmp_path / "extract-mock"
-        runner = CliRunner()
-
-        result = runner.invoke(
-            app,
-            [
-                "tpl-extract",
-                "--template",
-                str(temp_template_path),
-                "--output",
-                str(output_dir),
-            ],
-            catch_exceptions=False,
-        )
-
-        assert result.exit_code == 0
-
-        output_path = output_dir / "template_spec.json"
-        assert output_path.exists()
-        branding_path = output_dir / "branding.json"
-        assert branding_path.exists()
-        jobspec_path = output_dir / "jobspec.json"
-        assert jobspec_path.exists()
-
-        template_spec_data = json.loads(output_path.read_text(encoding="utf-8"))
-        template_spec = TemplateSpec.model_validate(template_spec_data)
-
-        assert template_spec.template_path == str(temp_template_path)
-        assert len(template_spec.layouts) > 0
-        branding_data = json.loads(branding_path.read_text(encoding="utf-8"))
-        assert branding_data.get("version") == "layout-style-v1"
-        assert "theme" in branding_data
-
-        jobspec_data = json.loads(jobspec_path.read_text(encoding="utf-8"))
-        jobspec = JobSpecScaffold.model_validate(jobspec_data)
-        assert jobspec.meta.template_path == str(temp_template_path)
-
-        layouts_path = output_dir / "layouts.jsonl"
-        diagnostics_path = output_dir / "diagnostics.json"
-        assert layouts_path.exists()
-        assert diagnostics_path.exists()
-        assert "Layouts:" in result.output
-        assert "Diagnostics:" in result.output
-    finally:
-        # 一時ファイルをクリーンアップ
-        temp_template_path.unlink()
-
-
-def test_cli_tpl_extract_default_output_directory(tmp_path) -> None:
-    runner = CliRunner()
-    repo_root = Path(__file__).resolve().parents[1]
-
-    with runner.isolated_filesystem(temp_dir=tmp_path) as fs:
-        fs_root = Path(fs)
-        shutil.copytree(repo_root / "samples", fs_root / "samples")
-
-        result = runner.invoke(
-            app,
-            [
-                "tpl-extract",
-                "--template",
-                "samples/templates/templates.pptx",
-            ],
-            catch_exceptions=False,
-        )
-
-        assert result.exit_code == 0
-
-        output_dir = Path(".pptx/extract")
-        spec_path = output_dir / "template_spec.json"
-        branding_path = output_dir / "branding.json"
-        jobspec_path = output_dir / "jobspec.json"
-        layouts_path = output_dir / "layouts.jsonl"
-        diagnostics_path = output_dir / "diagnostics.json"
-        assert spec_path.exists()
-        assert branding_path.exists()
-        assert jobspec_path.exists()
-        assert layouts_path.exists()
-        assert diagnostics_path.exists()
-
-def test_cli_tpl_extract_validation_failure_exits_with_error(tmp_path, monkeypatch) -> None:
-    runner = CliRunner()
-    repo_root = Path(__file__).resolve().parents[1]
-
-    with runner.isolated_filesystem(temp_dir=tmp_path) as fs:
-        fs_root = Path(fs)
-        shutil.copytree(repo_root / "samples", fs_root / "samples")
-
-        output_dir = Path("out-validation")
-        validation_result = LayoutValidationResult(
-            layouts_path=output_dir / "layouts.jsonl",
-            diagnostics_path=output_dir / "diagnostics.json",
-            diff_report_path=None,
-            record_count=0,
-            warnings_count=0,
-            errors_count=2,
-        )
-
-        output_dir.mkdir(parents=True, exist_ok=True)
-        validation_result.layouts_path.write_text("[]", encoding="utf-8")
-        validation_result.diagnostics_path.write_text("{}", encoding="utf-8")
-
-        monkeypatch.setattr(LayoutValidationSuite, "run", lambda self: validation_result)
-
-        result = runner.invoke(
-            app,
-            [
-                "tpl-extract",
-                "--template",
-                "samples/templates/templates.pptx",
-                "--output",
-                str(output_dir),
-            ],
-            catch_exceptions=False,
-        )
-
-        assert result.exit_code == 6
-        assert "レイアウト検証でエラーが検出されました" in result.output
-
-
-def test_cli_tpl_extract_validation_failure_exits_with_error(tmp_path, monkeypatch) -> None:
-    runner = CliRunner()
-    repo_root = Path(__file__).resolve().parents[1]
-
-    with runner.isolated_filesystem(temp_dir=tmp_path) as fs:
-        fs_root = Path(fs)
-        shutil.copytree(repo_root / "samples", fs_root / "samples")
-
-        output_dir = Path("out-validation")
-        validation_result = LayoutValidationResult(
-            layouts_path=output_dir / "layouts.jsonl",
-            diagnostics_path=output_dir / "diagnostics.json",
-            diff_report_path=None,
-            record_count=0,
-            warnings_count=0,
-            errors_count=2,
-        )
-
-        output_dir.mkdir(parents=True, exist_ok=True)
-        validation_result.layouts_path.write_text("[]", encoding="utf-8")
-        validation_result.diagnostics_path.write_text("{}", encoding="utf-8")
-
-        monkeypatch.setattr(LayoutValidationSuite, "run", lambda self: validation_result)
-
-        result = runner.invoke(
-            app,
-            [
-                "tpl-extract",
-                "--template",
-                "samples/templates/templates.pptx",
-                "--output",
-                str(output_dir),
-            ],
-            catch_exceptions=False,
-        )
-
-        assert result.exit_code == 6
-        assert "レイアウト検証でエラーが検出されました" in result.output
-
-
-def test_cli_tpl_release_generates_outputs(tmp_path) -> None:
-    runner = CliRunner()
-    repo_root = Path(__file__).resolve().parents[1]
-
-    with runner.isolated_filesystem(temp_dir=tmp_path) as fs:
-        fs_root = Path(fs)
-        shutil.copytree(repo_root / "samples", fs_root / "samples")
-
-        result = runner.invoke(
-            app,
-            [
-                "tpl-release",
-                "--template",
-                "samples/templates/templates.pptx",
-                "--brand",
-                "Sample",
-                "--version",
-                "1.0.0",
-            ],
-            catch_exceptions=False,
-        )
-
-        assert result.exit_code == 0
-        assert "テンプレートリリースメタを出力しました" in result.output
-
-        release_path = Path(".pptx/release/template_release.json")
-        report_path = Path(".pptx/release/release_report.json")
-        assert release_path.exists()
-        assert report_path.exists()
-
-        release = TemplateRelease.model_validate_json(
-            release_path.read_text(encoding="utf-8")
-        )
-        report = TemplateReleaseReport.model_validate_json(
-            report_path.read_text(encoding="utf-8")
-        )
-
-        assert release.template_id == "Sample_1.0.0"
-        assert report.template_id == "Sample_1.0.0"
-        assert release.golden_runs == []
-        assert release.analyzer_metrics is None
-        assert report.analyzer is None
-        assert not (Path(".pptx/release") / "golden_runs.json").exists()
-
-
-def test_cli_tpl_release_with_baseline(tmp_path) -> None:
-    runner = CliRunner()
-    repo_root = Path(__file__).resolve().parents[1]
-
-    with runner.isolated_filesystem(temp_dir=tmp_path) as fs:
-        fs_root = Path(fs)
-        shutil.copytree(repo_root / "samples", fs_root / "samples")
-
-        # 1st run -> baseline release
-        first_output = Path(".pptx/release")
-        result_first = runner.invoke(
-            app,
-            [
-                "tpl-release",
-                "--template",
-                "samples/templates/templates.pptx",
-                "--brand",
-                "Sample",
-                "--version",
-                "1.0.0",
-                "--output",
-                str(first_output),
-            ],
-            catch_exceptions=False,
-        )
-        assert result_first.exit_code == 0
-
-        baseline_path = first_output / "template_release.json"
-        assert baseline_path.exists()
-
-        # 2nd run -> compare against baseline
-        second_output = Path(".pptx/release-v2")
-        result_second = runner.invoke(
-            app,
-            [
-                "tpl-release",
-                "--template",
-                "samples/templates/templates.pptx",
-                "--brand",
-                "Sample",
-                "--version",
-                "1.1.0",
-                "--output",
-                str(second_output),
-                "--baseline-release",
-                str(baseline_path),
-            ],
-            catch_exceptions=False,
-        )
-
-        assert result_second.exit_code == 0
-        report_path = second_output / "release_report.json"
-        assert report_path.exists()
-
-        report = TemplateReleaseReport.model_validate_json(
-            report_path.read_text(encoding="utf-8")
-        )
-        assert report.baseline_id == "Sample_1.0.0"
-        release_path = second_output / "template_release.json"
-        assert release_path.exists()
-        release = TemplateRelease.model_validate_json(
-            release_path.read_text(encoding="utf-8")
-        )
-        assert release.golden_runs == []
-        assert release.analyzer_metrics is None
-        assert report.analyzer is None
-
-
-def test_cli_tpl_release_reuses_baseline_golden_specs(tmp_path) -> None:
-    runner = CliRunner()
-    repo_root = Path(__file__).resolve().parents[1]
-
-    with runner.isolated_filesystem(temp_dir=tmp_path) as fs:
-        fs_root = Path(fs)
-        shutil.copytree(repo_root / "samples", fs_root / "samples")
-        shutil.copytree(repo_root / "config", fs_root / "config")
-
-        first_output = Path(".pptx/release")
-        result_first = runner.invoke(
-            app,
-            [
-                "tpl-release",
-                "--template",
-                "samples/templates/templates.pptx",
-                "--brand",
-                "Sample",
-                "--version",
-                "1.0.0",
-                "--output",
-                str(first_output),
-                "--golden-spec",
-                "samples/json/sample_jobspec.json",
-            ],
-            catch_exceptions=False,
-        )
-        assert result_first.exit_code == 0
-        baseline_path = first_output / "template_release.json"
-        assert baseline_path.exists()
-
-        second_output = Path(".pptx/release-v2")
-        result_second = runner.invoke(
-            app,
-            [
-                "tpl-release",
-                "--template",
-                "samples/templates/templates.pptx",
-                "--brand",
-                "Sample",
-                "--version",
-                "1.1.0",
-                "--output",
-                str(second_output),
-                "--baseline-release",
-                str(baseline_path),
-            ],
-            catch_exceptions=False,
-        )
-        assert result_second.exit_code == 0
-
-        release_path = second_output / "template_release.json"
-        assert release_path.exists()
-        release = TemplateRelease.model_validate_json(
-            release_path.read_text(encoding="utf-8")
-        )
-        assert release.golden_runs
-        assert any(
-            run.spec_path.endswith("sample_jobspec.json") for run in release.golden_runs
-        )
-        metrics = release.analyzer_metrics
-        assert metrics is not None
-        assert metrics.summary.run_count >= 1
-
-def test_cli_tpl_release_with_golden_spec(tmp_path) -> None:
-    runner = CliRunner()
-    repo_root = Path(__file__).resolve().parents[1]
-
-    with runner.isolated_filesystem(temp_dir=tmp_path) as fs:
-        fs_root = Path(fs)
-        shutil.copytree(repo_root / "samples", fs_root / "samples")
-        shutil.copytree(repo_root / "config", fs_root / "config")
-
-        result = runner.invoke(
-            app,
-            [
-                "tpl-release",
-                "--template",
-                "samples/templates/templates.pptx",
-                "--brand",
-                "Sample",
-                "--version",
-                "1.0.0",
-                "--golden-spec",
-                "samples/json/sample_jobspec.json",
-            ],
-            catch_exceptions=False,
-        )
-
-        assert result.exit_code == 0
-
-        release_path = Path(".pptx/release/template_release.json")
-        golden_path = Path(".pptx/release/golden_runs.json")
-        assert release_path.exists()
-        assert golden_path.exists()
-
-        release = TemplateRelease.model_validate_json(
-            release_path.read_text(encoding="utf-8")
-        )
-        assert len(release.golden_runs) == 1
-        golden_run = release.golden_runs[0]
-        assert golden_run.status == "passed"
-        metrics = release.analyzer_metrics
-        assert metrics is not None
-        assert metrics.summary.run_count == 1
-        assert metrics.runs[0].status == "included"
-
-        golden_runs_data = json.loads(golden_path.read_text(encoding="utf-8"))
-        assert len(golden_runs_data) == 1
-        parsed_run = TemplateReleaseGoldenRun.model_validate(golden_runs_data[0])
-        assert parsed_run.status == "passed"
-        assert Path(parsed_run.output_dir).exists()
-        assert Path(parsed_run.pptx_path).exists()
-
-        report_path = Path(".pptx/release/release_report.json")
-        report = TemplateReleaseReport.model_validate_json(
-            report_path.read_text(encoding="utf-8")
-        )
-        assert report.analyzer is not None
-        assert report.analyzer.current.issues.total >= 0
-        assert report.analyzer.baseline is None
-        assert report.analyzer.delta is None
-
-
-def test_cli_tpl_release_golden_spec_failure(tmp_path) -> None:
-    runner = CliRunner()
-    repo_root = Path(__file__).resolve().parents[1]
-
-    with runner.isolated_filesystem(temp_dir=tmp_path) as fs:
-        fs_root = Path(fs)
-        shutil.copytree(repo_root / "samples", fs_root / "samples")
-        shutil.copytree(repo_root / "config", fs_root / "config")
-
-        broken_spec = Path("broken_spec.json")
-        broken_spec.write_text("{}", encoding="utf-8")  # 必須項目が欠落
-
-        result = runner.invoke(
-            app,
-            [
-                "tpl-release",
-                "--template",
-                "samples/templates/templates.pptx",
-                "--brand",
-                "Sample",
-                "--version",
-                "1.0.0",
-                "--golden-spec",
-                str(broken_spec),
-            ],
-            catch_exceptions=False,
-        )
-
-        assert result.exit_code == 6
-
-        release_path = Path(".pptx/release/template_release.json")
-        golden_path = Path(".pptx/release/golden_runs.json")
-        assert release_path.exists()
-        release = TemplateRelease.model_validate_json(
-            release_path.read_text(encoding="utf-8")
-        )
-        assert release.diagnostics.errors
-        assert release.golden_runs
-        assert release.golden_runs[0].status == "failed"
-        metrics = release.analyzer_metrics
-        assert metrics is not None
-        assert metrics.summary.run_count == 0
-        assert metrics.runs[0].status == "skipped"
-        assert golden_path.exists()
-        golden_runs = json.loads(golden_path.read_text(encoding="utf-8"))
-        assert len(golden_runs) == 1
-        parsed_run = TemplateReleaseGoldenRun.model_validate(golden_runs[0])
-        assert parsed_run.status == "failed"
->>>>>>> 9a34ddbf
+        assert result.exit_code == 0